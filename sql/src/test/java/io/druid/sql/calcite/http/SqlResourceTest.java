--- conflicted
+++ resolved
@@ -80,18 +80,14 @@
     final ExprMacroTable macroTable = CalciteTests.createExprMacroTable();
     resource = new SqlResource(
         JSON_MAPPER,
-<<<<<<< HEAD
         new PlannerFactory(
-            rootSchema,
+            druidSchema,
             CalciteTests.createMockQueryLifecycleFactory(walker),
             operatorTable,
             macroTable,
             plannerConfig,
             new ServerConfig()
         )
-=======
-        new PlannerFactory(druidSchema, walker, operatorTable, macroTable, plannerConfig, new ServerConfig())
->>>>>>> c04fa6dc
     );
   }
 
