/*
 * Licensed to Metamarkets Group Inc. (Metamarkets) under one
 * or more contributor license agreements. See the NOTICE file
 * distributed with this work for additional information
 * regarding copyright ownership. Metamarkets licenses this file
 * to you under the Apache License, Version 2.0 (the
 * "License"); you may not use this file except in compliance
 * with the License. You may obtain a copy of the License at
 *
 * http://www.apache.org/licenses/LICENSE-2.0
 *
 * Unless required by applicable law or agreed to in writing,
 * software distributed under the License is distributed on an
 * "AS IS" BASIS, WITHOUT WARRANTIES OR CONDITIONS OF ANY
 * KIND, either express or implied. See the License for the
 * specific language governing permissions and limitations
 * under the License.
 */

package io.druid.indexing.overlord;

import com.fasterxml.jackson.databind.ObjectMapper;
import com.google.common.annotations.VisibleForTesting;
import com.google.common.base.Charsets;
import com.google.common.base.Joiner;
import com.google.common.base.Optional;
import com.google.common.base.Preconditions;
import com.google.common.base.Predicate;
import com.google.common.base.Stopwatch;
import com.google.common.base.Supplier;
import com.google.common.base.Throwables;
import com.google.common.collect.Collections2;
import com.google.common.collect.ImmutableList;
import com.google.common.collect.ImmutableMap;
import com.google.common.collect.Iterables;
import com.google.common.collect.Lists;
import com.google.common.collect.Maps;
import com.google.common.io.ByteSource;
import com.google.common.util.concurrent.FutureCallback;
import com.google.common.util.concurrent.Futures;
import com.google.common.util.concurrent.ListenableFuture;
import com.google.common.util.concurrent.ListenableScheduledFuture;
import com.google.common.util.concurrent.ListeningScheduledExecutorService;
import com.google.common.util.concurrent.MoreExecutors;
import com.google.common.util.concurrent.SettableFuture;
import com.metamx.emitter.EmittingLogger;
import com.metamx.http.client.HttpClient;
import com.metamx.http.client.Request;
import com.metamx.http.client.response.InputStreamResponseHandler;
import com.metamx.http.client.response.StatusResponseHandler;
import com.metamx.http.client.response.StatusResponseHolder;
import io.druid.concurrent.Execs;
import io.druid.concurrent.LifecycleLock;
import io.druid.curator.CuratorUtils;
import io.druid.curator.cache.PathChildrenCacheFactory;
import io.druid.indexing.common.TaskLocation;
import io.druid.indexing.common.TaskStatus;
import io.druid.indexing.common.task.Task;
import io.druid.indexing.overlord.autoscaling.ProvisioningService;
import io.druid.indexing.overlord.autoscaling.ProvisioningStrategy;
import io.druid.indexing.overlord.autoscaling.ScalingStats;
import io.druid.indexing.overlord.config.RemoteTaskRunnerConfig;
import io.druid.indexing.overlord.setup.WorkerBehaviorConfig;
import io.druid.indexing.overlord.setup.WorkerSelectStrategy;
import io.druid.indexing.worker.TaskAnnouncement;
import io.druid.indexing.worker.Worker;
import io.druid.java.util.common.ISE;
import io.druid.java.util.common.Pair;
import io.druid.java.util.common.RE;
import io.druid.java.util.common.StringUtils;
import io.druid.java.util.common.concurrent.ScheduledExecutors;
import io.druid.java.util.common.io.Closer;
import io.druid.java.util.common.lifecycle.LifecycleStart;
import io.druid.java.util.common.lifecycle.LifecycleStop;
import io.druid.server.initialization.IndexerZkConfig;
import io.druid.tasklogs.TaskLogStreamer;
import org.apache.commons.lang.mutable.MutableInt;
import org.apache.curator.framework.CuratorFramework;
import org.apache.curator.framework.recipes.cache.PathChildrenCache;
import org.apache.curator.framework.recipes.cache.PathChildrenCacheEvent;
import org.apache.curator.framework.recipes.cache.PathChildrenCacheListener;
import org.apache.curator.utils.ZKPaths;
import org.apache.zookeeper.CreateMode;
import org.apache.zookeeper.KeeperException;
import org.jboss.netty.handler.codec.http.HttpMethod;
import org.jboss.netty.handler.codec.http.HttpResponseStatus;
import org.joda.time.DateTime;
import org.joda.time.Duration;
import org.joda.time.Period;

import java.io.IOException;
import java.io.InputStream;
import java.net.MalformedURLException;
import java.net.URL;
import java.util.Collection;
import java.util.Collections;
import java.util.Comparator;
import java.util.HashSet;
import java.util.Iterator;
import java.util.List;
import java.util.Map;
import java.util.Set;
import java.util.concurrent.Callable;
import java.util.concurrent.ConcurrentHashMap;
import java.util.concurrent.ConcurrentMap;
import java.util.concurrent.CopyOnWriteArrayList;
import java.util.concurrent.ExecutionException;
import java.util.concurrent.Executor;
import java.util.concurrent.ExecutorService;
import java.util.concurrent.ScheduledFuture;
import java.util.concurrent.TimeUnit;

/**
 * The RemoteTaskRunner's primary responsibility is to assign tasks to worker nodes.
 * The RemoteTaskRunner uses Zookeeper to keep track of which workers are running which tasks. Tasks are assigned by
 * creating ephemeral nodes in ZK that workers must remove. Workers announce the statuses of the tasks they are running.
 * Once a task completes, it is up to the RTR to remove the task status and run any necessary cleanup.
 * The RemoteTaskRunner is event driven and updates state according to ephemeral node changes in ZK.
 * <p>
 * The RemoteTaskRunner will assign tasks to a node until the node hits capacity. At that point, task assignment will
 * fail. The RemoteTaskRunner depends on another component to create additional worker resources.
 * <p>
 * If a worker node becomes inexplicably disconnected from Zk, the RemoteTaskRunner will fail any tasks associated with the
 * worker after waiting for RemoteTaskRunnerConfig.taskCleanupTimeout for the worker to show up.
 * <p>
 * The RemoteTaskRunner uses ZK for job management and assignment and http for IPC messages.
 */
public class RemoteTaskRunner implements WorkerTaskRunner, TaskLogStreamer
{
  private static final EmittingLogger log = new EmittingLogger(RemoteTaskRunner.class);
  private static final StatusResponseHandler RESPONSE_HANDLER = new StatusResponseHandler(Charsets.UTF_8);
  private static final Joiner JOINER = Joiner.on("/");

  private final ObjectMapper jsonMapper;
  private final RemoteTaskRunnerConfig config;
  private final Duration shutdownTimeout;
  private final IndexerZkConfig indexerZkConfig;
  private final CuratorFramework cf;
  private final PathChildrenCacheFactory workerStatusPathChildrenCacheFactory;
  private final ExecutorService workerStatusPathChildrenCacheExecutor;
  private final PathChildrenCache workerPathCache;
  private final HttpClient httpClient;
  private final Supplier<WorkerBehaviorConfig> workerConfigRef;

  // all workers that exist in ZK
  private final ConcurrentMap<String, ZkWorker> zkWorkers = new ConcurrentHashMap<>();
  // payloads of pending tasks, which we remember just long enough to assign to workers
  private final ConcurrentMap<String, Task> pendingTaskPayloads = new ConcurrentHashMap<>();
  // tasks that have not yet been assigned to a worker
  private final RemoteTaskRunnerWorkQueue pendingTasks = new RemoteTaskRunnerWorkQueue();
  // all tasks that have been assigned to a worker
  private final RemoteTaskRunnerWorkQueue runningTasks = new RemoteTaskRunnerWorkQueue();
  // tasks that are complete but not cleaned up yet
  private final RemoteTaskRunnerWorkQueue completeTasks = new RemoteTaskRunnerWorkQueue();

  private final ExecutorService runPendingTasksExec;

  // Workers that have been marked as lazy. these workers are not running any tasks and can be terminated safely by the scaling policy.
  private final ConcurrentMap<String, ZkWorker> lazyWorkers = new ConcurrentHashMap<>();

  // Workers that have been blacklisted.
  private final Set<ZkWorker> blackListedWorkers = Collections.synchronizedSet(new HashSet<>());

  // task runner listeners
  private final CopyOnWriteArrayList<Pair<TaskRunnerListener, Executor>> listeners = new CopyOnWriteArrayList<>();

  // workers which were assigned a task and are yet to acknowledge same.
  // Map: workerId -> taskId
  private final ConcurrentMap<String, String> workersWithUnacknowledgedTask = new ConcurrentHashMap<>();
  // Map: taskId -> taskId .tasks which are being tried to be assigned to a worker
  private final ConcurrentMap<String, String> tryAssignTasks = new ConcurrentHashMap<>();

  private final Object statusLock = new Object();

  private final LifecycleLock lifecycleLock = new LifecycleLock();

  private final ListeningScheduledExecutorService cleanupExec;

  private final ConcurrentMap<String, ScheduledFuture> removedWorkerCleanups = new ConcurrentHashMap<>();
  private final ProvisioningStrategy<WorkerTaskRunner> provisioningStrategy;
  private ProvisioningService provisioningService;

  public RemoteTaskRunner(
      ObjectMapper jsonMapper,
      RemoteTaskRunnerConfig config,
      IndexerZkConfig indexerZkConfig,
      CuratorFramework cf,
      PathChildrenCacheFactory.Builder pathChildrenCacheFactory,
      HttpClient httpClient,
      Supplier<WorkerBehaviorConfig> workerConfigRef,
      ProvisioningStrategy<WorkerTaskRunner> provisioningStrategy
  )
  {
    this.jsonMapper = jsonMapper;
    this.config = config;
    this.shutdownTimeout = config.getTaskShutdownLinkTimeout().toStandardDuration(); // Fail fast
    this.indexerZkConfig = indexerZkConfig;
    this.cf = cf;
    this.workerPathCache = pathChildrenCacheFactory.build().make(cf, indexerZkConfig.getAnnouncementsPath());
    this.workerStatusPathChildrenCacheExecutor = PathChildrenCacheFactory.Builder.createDefaultExecutor();
    this.workerStatusPathChildrenCacheFactory = pathChildrenCacheFactory
        .withExecutorService(workerStatusPathChildrenCacheExecutor)
        .withShutdownExecutorOnClose(false)
        .build();
    this.httpClient = httpClient;
    this.workerConfigRef = workerConfigRef;
    this.cleanupExec = MoreExecutors.listeningDecorator(
        ScheduledExecutors.fixed(1, "RemoteTaskRunner-Scheduled-Cleanup--%d")
    );
    this.provisioningStrategy = provisioningStrategy;
    this.runPendingTasksExec = Execs.multiThreaded(
        config.getPendingTasksRunnerNumThreads(),
        "rtr-pending-tasks-runner-%d"
    );
  }

  @Override
  @LifecycleStart
  public void start()
  {
    if (!lifecycleLock.canStart()) {
      return;
    }
    try {
      final MutableInt waitingFor = new MutableInt(1);
      final Object waitingForMonitor = new Object();

      // Add listener for creation/deletion of workers
      workerPathCache.getListenable().addListener(
          new PathChildrenCacheListener()
          {
            @Override
            public void childEvent(CuratorFramework client, final PathChildrenCacheEvent event) throws Exception
            {
              final Worker worker;
              switch (event.getType()) {
                case CHILD_ADDED:
                  worker = jsonMapper.readValue(
                      event.getData().getData(),
                      Worker.class
                  );
                  synchronized (waitingForMonitor) {
                    waitingFor.increment();
                  }
                  Futures.addCallback(
                      addWorker(worker),
                      new FutureCallback<ZkWorker>()
                      {
                        @Override
                        public void onSuccess(ZkWorker zkWorker)
                        {
                          synchronized (waitingForMonitor) {
                            waitingFor.decrement();
                            waitingForMonitor.notifyAll();
                          }
                        }

                        @Override
                        public void onFailure(Throwable throwable)
                        {
                          synchronized (waitingForMonitor) {
                            waitingFor.decrement();
                            waitingForMonitor.notifyAll();
                          }
                        }
                      }
                  );
                  break;
                case CHILD_UPDATED:
                  worker = jsonMapper.readValue(
                      event.getData().getData(),
                      Worker.class
                  );
                  updateWorker(worker);
                  break;

                case CHILD_REMOVED:
                  worker = jsonMapper.readValue(
                      event.getData().getData(),
                      Worker.class
                  );
                  removeWorker(worker);
                  break;
                case INITIALIZED:
                  // Schedule cleanup for task status of the workers that might have disconnected while overlord was not running
                  List<String> workers;
                  try {
                    workers = cf.getChildren().forPath(indexerZkConfig.getStatusPath());
                  }
                  catch (KeeperException.NoNodeException e) {
                    // statusPath doesn't exist yet; can occur if no middleManagers have started.
                    workers = ImmutableList.of();
                  }
                  for (String workerId : workers) {
                    final String workerAnnouncePath = JOINER.join(indexerZkConfig.getAnnouncementsPath(), workerId);
                    final String workerStatusPath = JOINER.join(indexerZkConfig.getStatusPath(), workerId);
                    if (!zkWorkers.containsKey(workerId) && cf.checkExists().forPath(workerAnnouncePath) == null) {
                      try {
                        scheduleTasksCleanupForWorker(workerId, cf.getChildren().forPath(workerStatusPath));
                      }
                      catch (Exception e) {
                        log.warn(
                            e,
                            "Could not schedule cleanup for worker[%s] during startup (maybe someone removed the status znode[%s]?). Skipping.",
                            workerId,
                            workerStatusPath
                        );
                      }
                    }
                  }
                  synchronized (waitingForMonitor) {
                    waitingFor.decrement();
                    waitingForMonitor.notifyAll();
                  }
                  break;
                case CONNECTION_SUSPENDED:
                case CONNECTION_RECONNECTED:
                case CONNECTION_LOST:
                  // do nothing
              }
            }
          }
      );
      workerPathCache.start(PathChildrenCache.StartMode.POST_INITIALIZED_EVENT);
      synchronized (waitingForMonitor) {
        while (waitingFor.intValue() > 0) {
          waitingForMonitor.wait();
        }
      }

      ScheduledExecutors.scheduleAtFixedRate(
          cleanupExec,
          Period.ZERO.toStandardDuration(),
          config.getWorkerBlackListCleanupPeriod().toStandardDuration(),
          () -> checkBlackListedNodes()
      );

      provisioningService = provisioningStrategy.makeProvisioningService(this);
      lifecycleLock.started();
    }
    catch (Exception e) {
      throw Throwables.propagate(e);
    }
    finally {
      lifecycleLock.exitStart();
    }
  }

  @Override
  @LifecycleStop
  public void stop()
  {
    if (!lifecycleLock.canStop()) {
      return;
    }
    try {
      provisioningService.close();

      Closer closer = Closer.create();
      for (ZkWorker zkWorker : zkWorkers.values()) {
        closer.register(zkWorker);
      }
      closer.register(workerPathCache);
      try {
        closer.close();
      }
      finally {
        workerStatusPathChildrenCacheExecutor.shutdown();
      }

      if (runPendingTasksExec != null) {
        runPendingTasksExec.shutdown();
      }

      if (cleanupExec != null) {
        cleanupExec.shutdown();
      }
    }
    catch (Exception e) {
      throw Throwables.propagate(e);
    }
  }

  @Override
  public List<Pair<Task, ListenableFuture<TaskStatus>>> restore()
  {
    return ImmutableList.of();
  }

  @Override
  public void registerListener(TaskRunnerListener listener, Executor executor)
  {
    for (Pair<TaskRunnerListener, Executor> pair : listeners) {
      if (pair.lhs.getListenerId().equals(listener.getListenerId())) {
        throw new ISE("Listener [%s] already registered", listener.getListenerId());
      }
    }

    final Pair<TaskRunnerListener, Executor> listenerPair = Pair.of(listener, executor);

    synchronized (statusLock) {
      for (Map.Entry<String, RemoteTaskRunnerWorkItem> entry : runningTasks.entrySet()) {
        TaskRunnerUtils.notifyLocationChanged(
            ImmutableList.of(listenerPair),
            entry.getKey(),
            entry.getValue().getLocation()
        );
      }

      log.info("Registered listener [%s]", listener.getListenerId());
      listeners.add(listenerPair);
    }
  }

  @Override
  public void unregisterListener(String listenerId)
  {
    for (Pair<TaskRunnerListener, Executor> pair : listeners) {
      if (pair.lhs.getListenerId().equals(listenerId)) {
        listeners.remove(pair);
        log.info("Unregistered listener [%s]", listenerId);
        return;
      }
    }
  }

  @Override
  public Collection<ImmutableWorkerInfo> getWorkers()
  {
    return getImmutableWorkerFromZK(zkWorkers.values());
  }

  @Override
  public Collection<RemoteTaskRunnerWorkItem> getRunningTasks()
  {
    return ImmutableList.copyOf(runningTasks.values());
  }

  @Override
  public Collection<RemoteTaskRunnerWorkItem> getPendingTasks()
  {
    return ImmutableList.copyOf(pendingTasks.values());
  }

  @Override
  public Collection<Task> getPendingTaskPayloads()
  {
    // return a snapshot of current pending task payloads.
    return ImmutableList.copyOf(pendingTaskPayloads.values());
  }

  @Override
  public RemoteTaskRunnerConfig getConfig()
  {
    return config;
  }

  @Override
  public Collection<RemoteTaskRunnerWorkItem> getKnownTasks()
  {
    // Racey, since there is a period of time during assignment when a task is neither pending nor running
    return ImmutableList.copyOf(Iterables.concat(pendingTasks.values(), runningTasks.values(), completeTasks.values()));
  }

  @Override
  public Optional<ScalingStats> getScalingStats()
  {
    return Optional.fromNullable(provisioningService.getStats());
  }

  public ZkWorker findWorkerRunningTask(String taskId)
  {
    for (ZkWorker zkWorker : zkWorkers.values()) {
      if (zkWorker.isRunningTask(taskId)) {
        return zkWorker;
      }
    }
    return null;
  }

  public boolean isWorkerRunningTask(Worker worker, String taskId)
  {
    ZkWorker zkWorker = zkWorkers.get(worker.getHost());
    return (zkWorker != null && zkWorker.isRunningTask(taskId));
  }

  /**
   * A task will be run only if there is no current knowledge in the RemoteTaskRunner of the task.
   *
   * @param task task to run
   */
  @Override
  public ListenableFuture<TaskStatus> run(final Task task)
  {
    final RemoteTaskRunnerWorkItem completeTask, runningTask, pendingTask;
    if ((pendingTask = pendingTasks.get(task.getId())) != null) {
      log.info("Assigned a task[%s] that is already pending, not doing anything", task.getId());
      return pendingTask.getResult();
    } else if ((runningTask = runningTasks.get(task.getId())) != null) {
      ZkWorker zkWorker = findWorkerRunningTask(task.getId());
      if (zkWorker == null) {
        log.warn("Told to run task[%s], but no worker has started running it yet.", task.getId());
      } else {
        log.info("Task[%s] already running on %s.", task.getId(), zkWorker.getWorker().getHost());
        TaskAnnouncement announcement = zkWorker.getRunningTasks().get(task.getId());
        if (announcement.getTaskStatus().isComplete()) {
          taskComplete(runningTask, zkWorker, announcement.getTaskStatus());
        }
      }
      return runningTask.getResult();
    } else if ((completeTask = completeTasks.get(task.getId())) != null) {
      return completeTask.getResult();
    } else {
      return addPendingTask(task).getResult();
    }
  }

  /**
   * Finds the worker running the task and forwards the shutdown signal to the worker.
   *
   * @param taskId - task id to shutdown
   */
  @Override
  public void shutdown(final String taskId)
  {
    if (!lifecycleLock.awaitStarted(1, TimeUnit.SECONDS)) {
      log.info("This TaskRunner is stopped or not yet started. Ignoring shutdown command for task: %s", taskId);
    } else if (pendingTasks.remove(taskId) != null) {
      pendingTaskPayloads.remove(taskId);
      log.info("Removed task from pending queue: %s", taskId);
    } else if (completeTasks.containsKey(taskId)) {
      cleanup(taskId);
    } else {
      final ZkWorker zkWorker = findWorkerRunningTask(taskId);

      if (zkWorker == null) {
        log.info("Can't shutdown! No worker running task %s", taskId);
        return;
      }
      URL url = null;
      try {
        url = makeWorkerURL(zkWorker.getWorker(), StringUtils.format("/task/%s/shutdown", taskId));
        final StatusResponseHolder response = httpClient.go(
            new Request(HttpMethod.POST, url),
            RESPONSE_HANDLER,
            shutdownTimeout
        ).get();

        log.info(
            "Sent shutdown message to worker: %s, status %s, response: %s",
            zkWorker.getWorker().getHost(),
            response.getStatus(),
            response.getContent()
        );

        if (!HttpResponseStatus.OK.equals(response.getStatus())) {
          log.error("Shutdown failed for %s! Are you sure the task was running?", taskId);
        }
      }
      catch (InterruptedException e) {
        Thread.currentThread().interrupt();
        throw new RE(e, "Interrupted posting shutdown to [%s] for task [%s]", url, taskId);
      }
      catch (Exception e) {
        throw new RE(e, "Error in handling post to [%s] for task [%s]", zkWorker.getWorker().getHost(), taskId);
      }
    }
  }

  @Override
  public Optional<ByteSource> streamTaskLog(final String taskId, final long offset)
  {
    final ZkWorker zkWorker = findWorkerRunningTask(taskId);

    if (zkWorker == null) {
      // Worker is not running this task, it might be available in deep storage
      return Optional.absent();
    } else {
      // Worker is still running this task
      final URL url = makeWorkerURL(zkWorker.getWorker(), StringUtils.format("/task/%s/log?offset=%d", taskId, offset));
      return Optional.<ByteSource>of(
          new ByteSource()
          {
            @Override
            public InputStream openStream() throws IOException
            {
              try {
                return httpClient.go(
                    new Request(HttpMethod.GET, url),
                    new InputStreamResponseHandler()
                ).get();
              }
              catch (InterruptedException e) {
                throw Throwables.propagate(e);
              }
              catch (ExecutionException e) {
                // Unwrap if possible
                Throwables.propagateIfPossible(e.getCause(), IOException.class);
                throw Throwables.propagate(e);
              }
            }
          }
      );
    }
  }

  private URL makeWorkerURL(Worker worker, String path)
  {
    Preconditions.checkArgument(path.startsWith("/"), "path must start with '/': %s", path);

    try {
      return new URL(StringUtils.format("%s://%s/druid/worker/v1%s", worker.getScheme(), worker.getHost(), path));
    }
    catch (MalformedURLException e) {
      throw Throwables.propagate(e);
    }
  }

  /**
   * Adds a task to the pending queue
   */
  private RemoteTaskRunnerWorkItem addPendingTask(final Task task)
  {
    log.info("Added pending task %s", task.getId());
    final RemoteTaskRunnerWorkItem taskRunnerWorkItem = new RemoteTaskRunnerWorkItem(task.getId(), null, null);
    pendingTaskPayloads.put(task.getId(), task);
    pendingTasks.put(task.getId(), taskRunnerWorkItem);
    runPendingTasks();
    return taskRunnerWorkItem;
  }

  /**
   * This method uses a multi-threaded executor to extract all pending tasks and attempt to run them. Any tasks that
   * are successfully assigned to a worker will be moved from pendingTasks to runningTasks. This method is thread-safe.
   * This method should be run each time there is new worker capacity or if new tasks are assigned.
   */
  private void runPendingTasks()
  {
    runPendingTasksExec.submit(
        new Callable<Void>()
        {
          @Override
          public Void call() throws Exception
          {
            try {
              // make a copy of the pending tasks because tryAssignTask may delete tasks from pending and move them
              // into running status
              List<RemoteTaskRunnerWorkItem> copy = Lists.newArrayList(pendingTasks.values());
              sortByInsertionTime(copy);

              for (RemoteTaskRunnerWorkItem taskRunnerWorkItem : copy) {
                String taskId = taskRunnerWorkItem.getTaskId();
                if (tryAssignTasks.putIfAbsent(taskId, taskId) == null) {
                  try {
                    //this can still be null due to race from explicit task shutdown request
                    //or if another thread steals and completes this task right after this thread makes copy
                    //of pending tasks. See https://github.com/druid-io/druid/issues/2842 .
                    Task task = pendingTaskPayloads.get(taskId);
                    if (task != null && tryAssignTask(task, taskRunnerWorkItem)) {
                      pendingTaskPayloads.remove(taskId);
                    }
                  }
                  catch (Exception e) {
                    log.makeAlert(e, "Exception while trying to assign task")
                       .addData("taskId", taskRunnerWorkItem.getTaskId())
                       .emit();
                    RemoteTaskRunnerWorkItem workItem = pendingTasks.remove(taskId);
                    if (workItem != null) {
                      taskComplete(workItem, null, TaskStatus.failure(taskId));
                    }
                  }
                  finally {
                    tryAssignTasks.remove(taskId);
                  }
                }
              }
            }
            catch (Exception e) {
              log.makeAlert(e, "Exception in running pending tasks").emit();
            }

            return null;
          }
        }
    );
  }

  @VisibleForTesting
  static void sortByInsertionTime(List<RemoteTaskRunnerWorkItem> tasks)
  {
    Collections.sort(tasks, Comparator.comparing(RemoteTaskRunnerWorkItem::getQueueInsertionTime));
  }

  /**
   * Removes a task from the complete queue and clears out the ZK status path of the task.
   *
   * @param taskId - the task to cleanup
   */
  private void cleanup(final String taskId)
  {
    if (!lifecycleLock.awaitStarted(1, TimeUnit.SECONDS)) {
      return;
    }
    final RemoteTaskRunnerWorkItem removed = completeTasks.remove(taskId);
    final Worker worker = removed.getWorker();
    if (removed == null || worker == null) {
      log.makeAlert("WTF?! Asked to cleanup nonexistent task")
         .addData("taskId", taskId)
         .emit();
    } else {
      final String workerId = worker.getHost();
      log.info("Cleaning up task[%s] on worker[%s]", taskId, workerId);
      final String statusPath = JOINER.join(indexerZkConfig.getStatusPath(), workerId, taskId);
      try {
        cf.delete().guaranteed().forPath(statusPath);
      }
      catch (KeeperException.NoNodeException e) {
        log.info("Tried to delete status path[%s] that didn't exist! Must've gone away already?", statusPath);
      }
      catch (Exception e) {
        throw Throwables.propagate(e);
      }
    }
  }

  /**
   * Ensures no workers are already running a task before assigning the task to a worker.
   * It is possible that a worker is running a task that the RTR has no knowledge of. This occurs when the RTR
   * needs to bootstrap after a restart.
   *
   * @param taskRunnerWorkItem - the task to assign
   *
   * @return true iff the task is now assigned
   */
  private boolean tryAssignTask(final Task task, final RemoteTaskRunnerWorkItem taskRunnerWorkItem) throws Exception
  {
    Preconditions.checkNotNull(task, "task");
    Preconditions.checkNotNull(taskRunnerWorkItem, "taskRunnerWorkItem");
    Preconditions.checkArgument(task.getId().equals(taskRunnerWorkItem.getTaskId()), "task id != workItem id");

    if (runningTasks.containsKey(task.getId()) || findWorkerRunningTask(task.getId()) != null) {
      log.info("Task[%s] already running.", task.getId());
      return true;
    } else {
      // Nothing running this task, announce it in ZK for a worker to run it
      WorkerBehaviorConfig workerConfig = workerConfigRef.get();
      WorkerSelectStrategy strategy;
      if (workerConfig == null || workerConfig.getSelectStrategy() == null) {
        strategy = WorkerBehaviorConfig.DEFAULT_STRATEGY;
        log.info("No worker selection strategy set. Using default of [%s]", strategy.getClass().getSimpleName());
      } else {
        strategy = workerConfig.getSelectStrategy();
      }

      ZkWorker assignedWorker = null;
      final ImmutableWorkerInfo immutableZkWorker;
      try {
        synchronized (workersWithUnacknowledgedTask) {
          immutableZkWorker = strategy.findWorkerForTask(
              config,
              ImmutableMap.copyOf(
                  Maps.transformEntries(
                      Maps.filterEntries(
                          zkWorkers, new Predicate<Map.Entry<String, ZkWorker>>()
                          {
                            @Override
                            public boolean apply(Map.Entry<String, ZkWorker> input)
                            {
                              return !lazyWorkers.containsKey(input.getKey()) &&
                                     !workersWithUnacknowledgedTask.containsKey(input.getKey()) &&
                                     !blackListedWorkers.contains(input.getValue());
                            }
                          }
                      ),
                      new Maps.EntryTransformer<String, ZkWorker, ImmutableWorkerInfo>()
                      {
                        @Override
                        public ImmutableWorkerInfo transformEntry(
                            String key, ZkWorker value
                        )
                        {
                          return value.toImmutable();
                        }
                      }
                  )
              ),
              task
          );

<<<<<<< HEAD
          if (immutableZkWorker != null &&
              workersWithUnacknowledgedTask.putIfAbsent(immutableZkWorker.getWorker().getHost(), task.getId())
                == null) {
            assignedWorker = zkWorkers.get(immutableZkWorker.getWorker().getHost());
=======
          if (immutableZkWorker.isPresent() &&
              workersWithUnacknowledgedTask.putIfAbsent(immutableZkWorker.get().getWorker().getHost(), task.getId())
              == null) {
            assignedWorker = zkWorkers.get(immutableZkWorker.get().getWorker().getHost());
>>>>>>> e91d4d1b
          }
        }

        if (assignedWorker != null) {
          return announceTask(task, assignedWorker, taskRunnerWorkItem);
        } else {
          log.debug(
              "Unsuccessful task-assign attempt for task [%s] on workers [%s]. Workers to ack tasks are [%s].",
              task.getId(),
              zkWorkers.values(),
              workersWithUnacknowledgedTask
          );
        }

        return false;
      }
      finally {
        if (assignedWorker != null) {
          workersWithUnacknowledgedTask.remove(assignedWorker.getWorker().getHost());
          //if this attempt won the race to run the task then other task might be able to use this worker now after task ack.
          runPendingTasks();
        }
      }
    }
  }

  /**
   * Creates a ZK entry under a specific path associated with a worker. The worker is responsible for
   * removing the task ZK entry and creating a task status ZK entry.
   *
   * @param theZkWorker        The worker the task is assigned to
   * @param taskRunnerWorkItem The task to be assigned
   *
   * @return boolean indicating whether the task was successfully assigned or not
   */
  private boolean announceTask(
      final Task task,
      final ZkWorker theZkWorker,
      final RemoteTaskRunnerWorkItem taskRunnerWorkItem
  ) throws Exception
  {
    Preconditions.checkArgument(task.getId().equals(taskRunnerWorkItem.getTaskId()), "task id != workItem id");
    final String worker = theZkWorker.getWorker().getHost();
    synchronized (statusLock) {
      if (!zkWorkers.containsKey(worker) || lazyWorkers.containsKey(worker)) {
        // the worker might have been killed or marked as lazy
        log.info("Not assigning task to already removed worker[%s]", worker);
        return false;
      }
      log.info("Coordinator asking Worker[%s] to add task[%s]", worker, task.getId());

      CuratorUtils.createIfNotExists(
          cf,
          JOINER.join(indexerZkConfig.getTasksPath(), worker, task.getId()),
          CreateMode.EPHEMERAL,
          jsonMapper.writeValueAsBytes(task),
          config.getMaxZnodeBytes()
      );

      RemoteTaskRunnerWorkItem workItem = pendingTasks.remove(task.getId());
      if (workItem == null) {
        log.makeAlert("WTF?! Got a null work item from pending tasks?! How can this be?!")
           .addData("taskId", task.getId())
           .emit();
        return false;
      }

      RemoteTaskRunnerWorkItem newWorkItem = workItem.withWorker(theZkWorker.getWorker(), null);
      runningTasks.put(task.getId(), newWorkItem);
      log.info("Task %s switched from pending to running (on [%s])", task.getId(), newWorkItem.getWorker().getHost());
      TaskRunnerUtils.notifyStatusChanged(listeners, task.getId(), TaskStatus.running(task.getId()));

      // Syncing state with Zookeeper - don't assign new tasks until the task we just assigned is actually running
      // on a worker - this avoids overflowing a worker with tasks
      Stopwatch timeoutStopwatch = Stopwatch.createStarted();
      while (!isWorkerRunningTask(theZkWorker.getWorker(), task.getId())) {
        final long waitMs = config.getTaskAssignmentTimeout().toStandardDuration().getMillis();
        statusLock.wait(waitMs);
        long elapsed = timeoutStopwatch.elapsed(TimeUnit.MILLISECONDS);
        if (elapsed >= waitMs) {
          log.makeAlert(
              "Task assignment timed out on worker [%s], never ran task [%s]! Timeout: (%s >= %s)!",
              worker,
              task.getId(),
              elapsed,
              config.getTaskAssignmentTimeout()
          );
          taskComplete(taskRunnerWorkItem, theZkWorker, TaskStatus.failure(task.getId()));
          break;
        }
      }
      return true;
    }
  }

  private boolean cancelWorkerCleanup(String workerHost)
  {
    ScheduledFuture previousCleanup = removedWorkerCleanups.remove(workerHost);
    if (previousCleanup != null) {
      log.info("Cancelling Worker[%s] scheduled task cleanup", workerHost);
      previousCleanup.cancel(false);
    }
    return previousCleanup != null;
  }

  /**
   * When a new worker appears, listeners are registered for status changes associated with tasks assigned to
   * the worker. Status changes indicate the creation or completion of a task.
   * The RemoteTaskRunner updates state according to these changes.
   *
   * @param worker contains metadata for a worker that has appeared in ZK
   *
   * @return future that will contain a fully initialized worker
   */
  private ListenableFuture<ZkWorker> addWorker(final Worker worker)
  {
    log.info("Worker[%s] reportin' for duty!", worker.getHost());

    try {
      cancelWorkerCleanup(worker.getHost());

      final String workerStatusPath = JOINER.join(indexerZkConfig.getStatusPath(), worker.getHost());
      final PathChildrenCache statusCache = workerStatusPathChildrenCacheFactory.make(cf, workerStatusPath);
      final SettableFuture<ZkWorker> retVal = SettableFuture.create();
      final ZkWorker zkWorker = new ZkWorker(
          worker,
          statusCache,
          jsonMapper
      );

      // Add status listener to the watcher for status changes
      zkWorker.addListener(
          new PathChildrenCacheListener()
          {
            @Override
            public void childEvent(CuratorFramework client, PathChildrenCacheEvent event) throws Exception
            {
              final String taskId;
              final RemoteTaskRunnerWorkItem taskRunnerWorkItem;
              synchronized (statusLock) {
                try {
                  switch (event.getType()) {
                    case CHILD_ADDED:
                    case CHILD_UPDATED:
                      taskId = ZKPaths.getNodeFromPath(event.getData().getPath());
                      final TaskAnnouncement announcement = jsonMapper.readValue(
                          event.getData().getData(), TaskAnnouncement.class
                      );

                      log.info(
                          "Worker[%s] wrote %s status for task [%s] on [%s]",
                          zkWorker.getWorker().getHost(),
                          announcement.getTaskStatus().getStatusCode(),
                          taskId,
                          announcement.getTaskLocation()
                      );

                      // Synchronizing state with ZK
                      statusLock.notifyAll();

                      final RemoteTaskRunnerWorkItem tmp;
                      if ((tmp = runningTasks.get(taskId)) != null) {
                        taskRunnerWorkItem = tmp;
                      } else {
                        final RemoteTaskRunnerWorkItem newTaskRunnerWorkItem = new RemoteTaskRunnerWorkItem(
                            taskId,
                            zkWorker.getWorker(),
                            TaskLocation.unknown()
                        );
                        final RemoteTaskRunnerWorkItem existingItem = runningTasks.putIfAbsent(
                            taskId,
                            newTaskRunnerWorkItem
                        );
                        if (existingItem == null) {
                          log.warn(
                              "Worker[%s] announced a status for a task I didn't know about, adding to runningTasks: %s",
                              zkWorker.getWorker().getHost(),
                              taskId
                          );
                          taskRunnerWorkItem = newTaskRunnerWorkItem;
                        } else {
                          taskRunnerWorkItem = existingItem;
                        }
                      }

                      if (!announcement.getTaskLocation().equals(taskRunnerWorkItem.getLocation())) {
                        taskRunnerWorkItem.setLocation(announcement.getTaskLocation());
                        TaskRunnerUtils.notifyLocationChanged(listeners, taskId, announcement.getTaskLocation());
                      }

                      if (announcement.getTaskStatus().isComplete()) {
                        taskComplete(taskRunnerWorkItem, zkWorker, announcement.getTaskStatus());
                        runPendingTasks();
                      }
                      break;
                    case CHILD_REMOVED:
                      taskId = ZKPaths.getNodeFromPath(event.getData().getPath());
                      taskRunnerWorkItem = runningTasks.remove(taskId);
                      if (taskRunnerWorkItem != null) {
                        log.info("Task[%s] just disappeared!", taskId);
                        taskRunnerWorkItem.setResult(TaskStatus.failure(taskId));
                        TaskRunnerUtils.notifyStatusChanged(listeners, taskId, TaskStatus.failure(taskId));
                      } else {
                        log.info("Task[%s] went bye bye.", taskId);
                      }
                      break;
                    case INITIALIZED:
                      if (zkWorkers.putIfAbsent(worker.getHost(), zkWorker) == null) {
                        retVal.set(zkWorker);
                      } else {
                        final String message = StringUtils.format(
                            "WTF?! Tried to add already-existing worker[%s]",
                            worker.getHost()
                        );
                        log.makeAlert(message)
                           .addData("workerHost", worker.getHost())
                           .addData("workerIp", worker.getIp())
                           .emit();
                        retVal.setException(new IllegalStateException(message));
                      }
                      runPendingTasks();
                      break;
                    case CONNECTION_SUSPENDED:
                    case CONNECTION_RECONNECTED:
                    case CONNECTION_LOST:
                      // do nothing
                  }
                }
                catch (Exception e) {
                  log.makeAlert(e, "Failed to handle new worker status")
                     .addData("worker", zkWorker.getWorker().getHost())
                     .addData("znode", event.getData().getPath())
                     .emit();
                }
              }
            }
          }
      );
      zkWorker.start();
      return retVal;
    }
    catch (Exception e) {
      throw Throwables.propagate(e);
    }
  }

  /**
   * We allow workers to change their own capacities and versions. They cannot change their own hosts or ips without
   * dropping themselves and re-announcing.
   */
  private void updateWorker(final Worker worker)
  {
    final ZkWorker zkWorker = zkWorkers.get(worker.getHost());
    if (zkWorker != null) {
      log.info("Worker[%s] updated its announcement from[%s] to[%s].", worker.getHost(), zkWorker.getWorker(), worker);
      zkWorker.setWorker(worker);
    } else {
      log.warn(
          "WTF, worker[%s] updated its announcement but we didn't have a ZkWorker for it. Ignoring.",
          worker.getHost()
      );
    }
  }

  /**
   * When a ephemeral worker node disappears from ZK, incomplete running tasks will be retried by
   * the logic in the status listener. We still have to make sure there are no tasks assigned
   * to the worker but not yet running.
   *
   * @param worker - the removed worker
   */
  private void removeWorker(final Worker worker)
  {
    log.info("Kaboom! Worker[%s] removed!", worker.getHost());

    final ZkWorker zkWorker = zkWorkers.get(worker.getHost());
    if (zkWorker != null) {
      try {
        scheduleTasksCleanupForWorker(worker.getHost(), getAssignedTasks(worker));
      }
      catch (Exception e) {
        throw Throwables.propagate(e);
      }
      finally {
        try {
          zkWorker.close();
        }
        catch (Exception e) {
          log.error(e, "Exception closing worker[%s]!", worker.getHost());
        }
        zkWorkers.remove(worker.getHost());
        checkBlackListedNodes();
      }
    }
    lazyWorkers.remove(worker.getHost());
  }

  /**
   * Schedule a task that will, at some point in the future, clean up znodes and issue failures for "tasksToFail"
   * if they are being run by "worker".
   */
  private void scheduleTasksCleanupForWorker(final String worker, final List<String> tasksToFail)
  {
    // This method is only called from the PathChildrenCache event handler, so this may look like a race,
    // but is actually not.
    cancelWorkerCleanup(worker);

    final ListenableScheduledFuture<?> cleanupTask = cleanupExec.schedule(
        new Runnable()
        {
          @Override
          public void run()
          {
            log.info("Running scheduled cleanup for Worker[%s]", worker);
            try {
              for (String assignedTask : tasksToFail) {
                String taskPath = JOINER.join(indexerZkConfig.getTasksPath(), worker, assignedTask);
                String statusPath = JOINER.join(indexerZkConfig.getStatusPath(), worker, assignedTask);
                if (cf.checkExists().forPath(taskPath) != null) {
                  cf.delete().guaranteed().forPath(taskPath);
                }

                if (cf.checkExists().forPath(statusPath) != null) {
                  cf.delete().guaranteed().forPath(statusPath);
                }

                log.info("Failing task[%s]", assignedTask);
                RemoteTaskRunnerWorkItem taskRunnerWorkItem = runningTasks.remove(assignedTask);
                if (taskRunnerWorkItem != null) {
                  taskRunnerWorkItem.setResult(TaskStatus.failure(assignedTask));
                  TaskRunnerUtils.notifyStatusChanged(listeners, assignedTask, TaskStatus.failure(assignedTask));
                } else {
                  log.warn("RemoteTaskRunner has no knowledge of task[%s]", assignedTask);
                }
              }

              // worker is gone, remove worker task status announcements path.
              String workerStatusPath = JOINER.join(indexerZkConfig.getStatusPath(), worker);
              if (cf.checkExists().forPath(workerStatusPath) != null) {
                cf.delete().guaranteed().forPath(JOINER.join(indexerZkConfig.getStatusPath(), worker));
              }
            }
            catch (Exception e) {
              log.makeAlert("Exception while cleaning up worker[%s]", worker).emit();
              throw Throwables.propagate(e);
            }
          }
        },
        config.getTaskCleanupTimeout().toStandardDuration().getMillis(),
        TimeUnit.MILLISECONDS
    );

    removedWorkerCleanups.put(worker, cleanupTask);

    // Remove this entry from removedWorkerCleanups when done, if it's actually the one in there.
    Futures.addCallback(
        cleanupTask,
        new FutureCallback<Object>()
        {
          @Override
          public void onSuccess(Object result)
          {
            removedWorkerCleanups.remove(worker, cleanupTask);
          }

          @Override
          public void onFailure(Throwable t)
          {
            removedWorkerCleanups.remove(worker, cleanupTask);
          }
        }
    );
  }

  private void taskComplete(
      RemoteTaskRunnerWorkItem taskRunnerWorkItem,
      ZkWorker zkWorker,
      TaskStatus taskStatus
  )
  {
    Preconditions.checkNotNull(taskRunnerWorkItem, "taskRunnerWorkItem");
    Preconditions.checkNotNull(taskStatus, "taskStatus");
    if (zkWorker != null) {
      log.info(
          "Worker[%s] completed task[%s] with status[%s]",
          zkWorker.getWorker().getHost(),
          taskStatus.getId(),
          taskStatus.getStatusCode()
      );
      // Worker is done with this task
      zkWorker.setLastCompletedTaskTime(new DateTime());
    } else {
      log.info("Workerless task[%s] completed with status[%s]", taskStatus.getId(), taskStatus.getStatusCode());
    }

    // Move from running -> complete
    completeTasks.put(taskStatus.getId(), taskRunnerWorkItem);
    runningTasks.remove(taskStatus.getId());

    // Update success/failure counters
    if (zkWorker != null) {
      if (taskStatus.isSuccess()) {
        zkWorker.resetContinuouslyFailedTasksCount();
        if (blackListedWorkers.remove(zkWorker)) {
          zkWorker.setBlacklistedUntil(null);
          log.info("[%s] removed from blacklist because a task finished with SUCCESS", zkWorker.getWorker());
        }
      } else if (taskStatus.isFailure()) {
        zkWorker.incrementContinuouslyFailedTasksCount();
      }

      // Blacklist node if there are too many failures.
      synchronized (blackListedWorkers) {
        if (zkWorker.getContinuouslyFailedTasksCount() > config.getMaxRetriesBeforeBlacklist() &&
            blackListedWorkers.size() <= zkWorkers.size() * (config.getMaxPercentageBlacklistWorkers() / 100.0) - 1) {
          zkWorker.setBlacklistedUntil(DateTime.now().plus(config.getWorkerBlackListBackoffTime()));
          if (blackListedWorkers.add(zkWorker)) {
            log.info(
                "Blacklisting [%s] until [%s] after [%,d] failed tasks in a row.",
                zkWorker.getWorker(),
                zkWorker.getBlacklistedUntil(),
                zkWorker.getContinuouslyFailedTasksCount()
            );
          }
        }
      }
    }

    // Notify interested parties
    taskRunnerWorkItem.setResult(taskStatus);
    TaskRunnerUtils.notifyStatusChanged(listeners, taskStatus.getId(), taskStatus);
  }

  @Override
  public Collection<Worker> markWorkersLazy(Predicate<ImmutableWorkerInfo> isLazyWorker, int maxWorkers)
  {
    // status lock is used to prevent any tasks being assigned to the worker while we mark it lazy
    synchronized (statusLock) {
      Iterator<String> iterator = zkWorkers.keySet().iterator();
      while (iterator.hasNext()) {
        String worker = iterator.next();
        ZkWorker zkWorker = zkWorkers.get(worker);
        try {
          if (getAssignedTasks(zkWorker.getWorker()).isEmpty() && isLazyWorker.apply(zkWorker.toImmutable())) {
            log.info("Adding Worker[%s] to lazySet!", zkWorker.getWorker().getHost());
            lazyWorkers.put(worker, zkWorker);
            if (lazyWorkers.size() == maxWorkers) {
              // only mark excess workers as lazy and allow their cleanup
              break;
            }
          }
        }
        catch (Exception e) {
          throw Throwables.propagate(e);
        }
      }
      return getWorkerFromZK(lazyWorkers.values());
    }
  }

  protected List<String> getAssignedTasks(Worker worker) throws Exception
  {
    final List<String> assignedTasks = Lists.newArrayList(
        cf.getChildren().forPath(JOINER.join(indexerZkConfig.getTasksPath(), worker.getHost()))
    );

    for (Map.Entry<String, RemoteTaskRunnerWorkItem> entry : runningTasks.entrySet()) {
      if (entry.getValue() == null) {
        log.error(
            "Huh? null work item for [%s]", entry.getKey()
        );
      } else if (entry.getValue().getWorker() == null) {
        log.error("Huh? no worker for [%s]", entry.getKey());
      } else if (entry.getValue().getWorker().getHost().equalsIgnoreCase(worker.getHost())) {
        log.info("[%s]: Found [%s] running", worker.getHost(), entry.getKey());
        assignedTasks.add(entry.getKey());
      }
    }
    log.info("[%s]: Found %d tasks assigned", worker.getHost(), assignedTasks.size());
    return assignedTasks;
  }

  @Override
  public Collection<Worker> getLazyWorkers()
  {
    return getWorkerFromZK(lazyWorkers.values());
  }

  private static ImmutableList<ImmutableWorkerInfo> getImmutableWorkerFromZK(Collection<ZkWorker> workers)
  {
    return ImmutableList.copyOf(Collections2.transform(workers, ZkWorker::toImmutable));
  }

  private static ImmutableList<Worker> getWorkerFromZK(Collection<ZkWorker> workers)
  {
    return ImmutableList.copyOf(Collections2.transform(workers, ZkWorker::getWorker));
  }

  public Collection<ImmutableWorkerInfo> getBlackListedWorkers()
  {
    synchronized (blackListedWorkers) {
      return getImmutableWorkerFromZK(blackListedWorkers);
    }
  }

  private boolean shouldRemoveNodeFromBlackList(ZkWorker zkWorker)
  {
    if (blackListedWorkers.size() > zkWorkers.size() * (config.getMaxPercentageBlacklistWorkers() / 100.0)) {
      log.info(
          "Removing [%s] from blacklist because percentage of blacklisted workers exceeds [%d]",
          zkWorker.getWorker(),
          config.getMaxPercentageBlacklistWorkers()
      );

      return true;
    }

    long remainingMillis = zkWorker.getBlacklistedUntil().getMillis() - getCurrentTimeMillis();
    if (remainingMillis <= 0) {
      log.info("Removing [%s] from blacklist because backoff time elapsed", zkWorker.getWorker());
      return true;
    }

    log.info("[%s] still blacklisted for [%,ds]", zkWorker.getWorker(), remainingMillis / 1000);
    return false;
  }

  @VisibleForTesting
  void checkBlackListedNodes()
  {
    boolean shouldRunPendingTasks = false;

    // must be synchronized while iterating:
    // https://docs.oracle.com/javase/8/docs/api/java/util/Collections.html#synchronizedSet-java.util.Set-
    synchronized (blackListedWorkers) {
      for (Iterator<ZkWorker> iterator = blackListedWorkers.iterator(); iterator.hasNext(); ) {
        ZkWorker zkWorker = iterator.next();
        if (shouldRemoveNodeFromBlackList(zkWorker)) {
          iterator.remove();
          zkWorker.resetContinuouslyFailedTasksCount();
          zkWorker.setBlacklistedUntil(null);
          shouldRunPendingTasks = true;
        }
      }
    }

    if (shouldRunPendingTasks) {
      runPendingTasks();
    }
  }

  @VisibleForTesting
  protected long getCurrentTimeMillis()
  {
    return System.currentTimeMillis();
  }

  @VisibleForTesting
  ConcurrentMap<String, ScheduledFuture> getRemovedWorkerCleanups()
  {
    return removedWorkerCleanups;
  }

  @VisibleForTesting
  RemoteTaskRunnerConfig getRemoteTaskRunnerConfig()
  {
    return config;
  }

  @VisibleForTesting
  Map<String, String> getWorkersWithUnacknowledgedTask()
  {
    return workersWithUnacknowledgedTask;
  }
}<|MERGE_RESOLUTION|>--- conflicted
+++ resolved
@@ -787,17 +787,10 @@
               task
           );
 
-<<<<<<< HEAD
           if (immutableZkWorker != null &&
               workersWithUnacknowledgedTask.putIfAbsent(immutableZkWorker.getWorker().getHost(), task.getId())
                 == null) {
             assignedWorker = zkWorkers.get(immutableZkWorker.getWorker().getHost());
-=======
-          if (immutableZkWorker.isPresent() &&
-              workersWithUnacknowledgedTask.putIfAbsent(immutableZkWorker.get().getWorker().getHost(), task.getId())
-              == null) {
-            assignedWorker = zkWorkers.get(immutableZkWorker.get().getWorker().getHost());
->>>>>>> e91d4d1b
           }
         }
 
