--- conflicted
+++ resolved
@@ -82,13 +82,10 @@
     );
   }
 
-<<<<<<< HEAD
+  public void expectAuthorizationTokenCheck()
+  {
     EasyMock.expect(req.getAttribute(AuthConfig.DRUID_AUTH_TOKEN_CHECKED)).andReturn(null).anyTimes();
 
-=======
-  public void expectAuthorizationTokenCheck()
-  {
->>>>>>> adeecc0e
     EasyMock.expect(req.getAttribute(AuthConfig.DRUID_AUTH_TOKEN)).andReturn(
         new AuthorizationInfo()
         {
@@ -111,9 +108,6 @@
 
     req.setAttribute(AuthConfig.DRUID_AUTH_TOKEN_CHECKED, true);
     EasyMock.expectLastCall().anyTimes();
-
-    //EasyMock.expect(req.getAttribute(AuthConfig.DRUID_AUTH_TOKEN_CHECKED)).andReturn(true).anyTimes();
-
   }
 
   @Test
