/*
 * Druid - a distributed column store.
 * Copyright (C) 2012  Metamarkets Group Inc.
 *
 * This program is free software; you can redistribute it and/or
 * modify it under the terms of the GNU General Public License
 * as published by the Free Software Foundation; either version 2
 * of the License, or (at your option) any later version.
 *
 * This program is distributed in the hope that it will be useful,
 * but WITHOUT ANY WARRANTY; without even the implied warranty of
 * MERCHANTABILITY or FITNESS FOR A PARTICULAR PURPOSE.  See the
 * GNU General Public License for more details.
 *
 * You should have received a copy of the GNU General Public License
 * along with this program; if not, write to the Free Software
 * Foundation, Inc., 51 Franklin Street, Fifth Floor, Boston, MA  02110-1301, USA.
 */

package com.metamx.druid.merger.common.task;

import com.fasterxml.jackson.annotation.JsonCreator;
import com.fasterxml.jackson.annotation.JsonProperty;
import com.google.common.base.Preconditions;
import com.google.common.collect.Lists;
import com.metamx.common.logger.Logger;
import com.metamx.druid.QueryGranularity;
import com.metamx.druid.aggregation.AggregatorFactory;
import com.metamx.druid.indexer.granularity.GranularitySpec;
import com.metamx.druid.merger.common.TaskCallback;
import com.metamx.druid.merger.common.TaskStatus;
import com.metamx.druid.merger.common.TaskToolbox;
import com.metamx.druid.merger.common.actions.SpawnTasksAction;
import com.metamx.druid.realtime.FirehoseFactory;
import com.metamx.druid.realtime.Schema;
import com.metamx.druid.shard.NoneShardSpec;


import org.joda.time.DateTime;
import org.joda.time.Interval;

import java.util.List;

public class IndexTask extends AbstractTask
{
  @JsonProperty private final GranularitySpec granularitySpec;
  @JsonProperty private final AggregatorFactory[] aggregators;
  @JsonProperty private final QueryGranularity indexGranularity;
  @JsonProperty private final long targetPartitionSize;
  @JsonProperty private final FirehoseFactory firehoseFactory;

  private static final Logger log = new Logger(IndexTask.class);

  @JsonCreator
  public IndexTask(
      @JsonProperty("dataSource") String dataSource,
      @JsonProperty("granularitySpec") GranularitySpec granularitySpec,
      @JsonProperty("aggregators") AggregatorFactory[] aggregators,
      @JsonProperty("indexGranularity") QueryGranularity indexGranularity,
      @JsonProperty("targetPartitionSize") long targetPartitionSize,
      @JsonProperty("firehose") FirehoseFactory firehoseFactory
  )
  {
    super(
        // _not_ the version, just something uniqueish
        String.format("index_%s_%s", dataSource, new DateTime().toString()),
        dataSource,
        new Interval(
            granularitySpec.bucketIntervals().first().getStart(),
            granularitySpec.bucketIntervals().last().getEnd()
        )
    );

    this.granularitySpec = Preconditions.checkNotNull(granularitySpec, "granularitySpec");
    this.aggregators = aggregators;
    this.indexGranularity = indexGranularity;
    this.targetPartitionSize = targetPartitionSize;
    this.firehoseFactory = firehoseFactory;
  }

  public List<Task> toSubtasks()
  {
    final List<Task> retVal = Lists.newArrayList();

    for (final Interval interval : granularitySpec.bucketIntervals()) {
      if (targetPartitionSize > 0) {
        // Need to do one pass over the data before indexing in order to determine good partitions
        retVal.add(
            new IndexDeterminePartitionsTask(
                getGroupId(),
                interval,
                firehoseFactory,
                new Schema(
                    getDataSource(),
                    aggregators,
                    indexGranularity,
                    new NoneShardSpec()
                ),
                targetPartitionSize
            )
        );
      } else {
        // Jump straight into indexing
        retVal.add(
            new IndexGeneratorTask(
                getGroupId(),
                interval,
                firehoseFactory,
                new Schema(
                    getDataSource(),
                    aggregators,
                    indexGranularity,
                    new NoneShardSpec()
                )
            )
        );
      }
    }

    return retVal;
  }

  @Override
  public String getType()
  {
    return "index";
  }

  @Override
  public TaskStatus preflight(TaskToolbox toolbox) throws Exception
  {
<<<<<<< HEAD
    return TaskStatus.success(getId()).withNextTasks(toSubtasks());
  }

  @Override
  public TaskStatus run(TaskContext context, TaskToolbox toolbox, TaskCallback callback) throws Exception
=======
    toolbox.getTaskActionClient().submit(new SpawnTasksAction(this, toSubtasks()));
    return TaskStatus.success(getId());
  }

  @Override
  public TaskStatus run(TaskToolbox toolbox) throws Exception
>>>>>>> ad1de9ba
  {
    throw new IllegalStateException("IndexTasks should not be run!");
  }
}<|MERGE_RESOLUTION|>--- conflicted
+++ resolved
@@ -27,7 +27,6 @@
 import com.metamx.druid.QueryGranularity;
 import com.metamx.druid.aggregation.AggregatorFactory;
 import com.metamx.druid.indexer.granularity.GranularitySpec;
-import com.metamx.druid.merger.common.TaskCallback;
 import com.metamx.druid.merger.common.TaskStatus;
 import com.metamx.druid.merger.common.TaskToolbox;
 import com.metamx.druid.merger.common.actions.SpawnTasksAction;
@@ -129,20 +128,12 @@
   @Override
   public TaskStatus preflight(TaskToolbox toolbox) throws Exception
   {
-<<<<<<< HEAD
-    return TaskStatus.success(getId()).withNextTasks(toSubtasks());
-  }
-
-  @Override
-  public TaskStatus run(TaskContext context, TaskToolbox toolbox, TaskCallback callback) throws Exception
-=======
     toolbox.getTaskActionClient().submit(new SpawnTasksAction(this, toSubtasks()));
     return TaskStatus.success(getId());
   }
 
   @Override
   public TaskStatus run(TaskToolbox toolbox) throws Exception
->>>>>>> ad1de9ba
   {
     throw new IllegalStateException("IndexTasks should not be run!");
   }
