/*
 * Licensed to Metamarkets Group Inc. (Metamarkets) under one
 * or more contributor license agreements. See the NOTICE file
 * distributed with this work for additional information
 * regarding copyright ownership. Metamarkets licenses this file
 * to you under the Apache License, Version 2.0 (the
 * "License"); you may not use this file except in compliance
 * with the License. You may obtain a copy of the License at
 *
 * http://www.apache.org/licenses/LICENSE-2.0
 *
 * Unless required by applicable law or agreed to in writing,
 * software distributed under the License is distributed on an
 * "AS IS" BASIS, WITHOUT WARRANTIES OR CONDITIONS OF ANY
 * KIND, either express or implied. See the License for the
 * specific language governing permissions and limitations
 * under the License.
 */

package io.druid.query.groupby.epinephelinae;

import com.fasterxml.jackson.annotation.JsonCreator;
import com.fasterxml.jackson.annotation.JsonValue;
import com.fasterxml.jackson.databind.ObjectMapper;
import com.google.common.base.Preconditions;
import com.google.common.base.Strings;
import com.google.common.base.Supplier;
import com.google.common.collect.Lists;
import com.google.common.collect.Maps;
import com.google.common.primitives.Chars;
import com.google.common.primitives.Doubles;
import com.google.common.primitives.Floats;
import com.google.common.primitives.Ints;
import com.google.common.primitives.Longs;
import com.google.common.util.concurrent.ListeningExecutorService;
import io.druid.collections.ResourceHolder;
import io.druid.common.utils.IntArrayUtils;
import io.druid.data.input.MapBasedRow;
import io.druid.data.input.Row;
import io.druid.java.util.common.IAE;
import io.druid.java.util.common.ISE;
import io.druid.java.util.common.Pair;
import io.druid.java.util.common.granularity.AllGranularity;
import io.druid.java.util.common.guava.Accumulator;
import io.druid.query.BaseQuery;
import io.druid.query.ColumnSelectorPlus;
import io.druid.query.aggregation.AggregatorFactory;
import io.druid.query.dimension.ColumnSelectorStrategy;
import io.druid.query.dimension.ColumnSelectorStrategyFactory;
import io.druid.query.dimension.DimensionSpec;
import io.druid.query.groupby.GroupByQuery;
import io.druid.query.groupby.GroupByQueryConfig;
import io.druid.query.groupby.RowBasedColumnSelectorFactory;
import io.druid.query.groupby.epinephelinae.Grouper.BufferComparator;
import io.druid.query.groupby.orderby.DefaultLimitSpec;
import io.druid.query.groupby.orderby.OrderByColumnSpec;
import io.druid.query.groupby.strategy.GroupByStrategyV2;
import io.druid.query.ordering.StringComparator;
import io.druid.query.ordering.StringComparators;
import io.druid.segment.ColumnSelectorFactory;
import io.druid.segment.ColumnValueSelector;
import io.druid.segment.DimensionHandlerUtils;
import io.druid.segment.DimensionSelector;
import io.druid.segment.DoubleColumnSelector;
import io.druid.segment.FloatColumnSelector;
import io.druid.segment.LongColumnSelector;
import io.druid.segment.column.ColumnCapabilities;
import io.druid.segment.column.ValueType;
import io.druid.segment.data.IndexedInts;
import it.unimi.dsi.fastutil.ints.IntArrays;
import it.unimi.dsi.fastutil.ints.IntComparator;
import it.unimi.dsi.fastutil.objects.Object2IntMap;
import it.unimi.dsi.fastutil.objects.Object2IntOpenHashMap;
import org.joda.time.DateTime;

import javax.annotation.Nullable;
import java.io.Closeable;
import java.nio.ByteBuffer;
import java.util.ArrayList;
import java.util.Arrays;
import java.util.Comparator;
import java.util.HashSet;
import java.util.List;
import java.util.Map;
import java.util.Set;
import java.util.function.Function;
import java.util.stream.IntStream;

// this class contains shared code between GroupByMergingQueryRunnerV2 and GroupByRowProcessor
public class RowBasedGrouperHelper
{
  // Entry in dictionary, node pointer in reverseDictionary, hash + k/v/next pointer in reverseDictionary nodes
  private static final int ROUGH_OVERHEAD_PER_DICTIONARY_ENTRY = Longs.BYTES * 5 + Ints.BYTES;

  private static final int SINGLE_THREAD_CONCURRENCY_HINT = -1;
  private static final int UNKNOWN_THREAD_PRIORITY = -1;
  private static final long UNKNOWN_TIMEOUT = -1L;

  /**
   * Create a single-threaded grouper and accumulator.
   */
  public static Pair<Grouper<RowBasedKey>, Accumulator<AggregateResult, Row>> createGrouperAccumulatorPair(
      final GroupByQuery query,
      final boolean isInputRaw,
      final Map<String, ValueType> rawInputRowSignature,
      final GroupByQueryConfig config,
      final Supplier<ByteBuffer> bufferSupplier,
      final LimitedTemporaryStorage temporaryStorage,
      final ObjectMapper spillMapper,
      final AggregatorFactory[] aggregatorFactories,
      final int mergeBufferSize
  )
  {
    return createGrouperAccumulatorPair(
        query,
        isInputRaw,
        rawInputRowSignature,
        config,
        bufferSupplier,
        null,
        SINGLE_THREAD_CONCURRENCY_HINT,
        temporaryStorage,
        spillMapper,
        aggregatorFactories,
        null,
        UNKNOWN_THREAD_PRIORITY,
        false,
        UNKNOWN_TIMEOUT,
        mergeBufferSize
    );
  }

  /**
   * If isInputRaw is true, transformations such as timestamp truncation and extraction functions have not
   * been applied to the input rows yet, for example, in a nested query, if an extraction function is being
   * applied in the outer query to a field of the inner query. This method must apply those transformations.
   */
  public static Pair<Grouper<RowBasedKey>, Accumulator<AggregateResult, Row>> createGrouperAccumulatorPair(
      final GroupByQuery query,
      final boolean isInputRaw,
      final Map<String, ValueType> rawInputRowSignature,
      final GroupByQueryConfig config,
      final Supplier<ByteBuffer> bufferSupplier,
      final Supplier<ResourceHolder<ByteBuffer>> combineBufferSupplier,
      final int concurrencyHint,
      final LimitedTemporaryStorage temporaryStorage,
      final ObjectMapper spillMapper,
      final AggregatorFactory[] aggregatorFactories,
      @Nullable final ListeningExecutorService grouperSorter,
      final int priority,
      final boolean hasQueryTimeout,
      final long queryTimeoutAt,
      final int mergeBufferSize
  )
  {
    // concurrencyHint >= 1 for concurrent groupers, -1 for single-threaded
    Preconditions.checkArgument(concurrencyHint >= 1 || concurrencyHint == -1, "invalid concurrencyHint");

    final List<ValueType> valueTypes = DimensionHandlerUtils.getValueTypesFromDimensionSpecs(query.getDimensions());

    final GroupByQueryConfig querySpecificConfig = config.withOverrides(query);
    final boolean includeTimestamp = GroupByStrategyV2.getUniversalTimestamp(query) == null;

    final ThreadLocal<Row> columnSelectorRow = new ThreadLocal<>();
    final ColumnSelectorFactory columnSelectorFactory = query.getVirtualColumns().wrap(
        RowBasedColumnSelectorFactory.create(
            columnSelectorRow,
            rawInputRowSignature
        )
    );

    final boolean willApplyLimitPushDown = query.isApplyLimitPushDown();
    final DefaultLimitSpec limitSpec = willApplyLimitPushDown ? (DefaultLimitSpec) query.getLimitSpec() : null;
    boolean sortHasNonGroupingFields = false;
    if (willApplyLimitPushDown) {
      sortHasNonGroupingFields = DefaultLimitSpec.sortingOrderHasNonGroupingFields(
          limitSpec,
          query.getDimensions()
      );
    }

    final Grouper.KeySerdeFactory<RowBasedKey> keySerdeFactory = new RowBasedKeySerdeFactory(
        includeTimestamp,
        query.getContextSortByDimsFirst(),
        query.getDimensions(),
        querySpecificConfig.getMaxMergingDictionarySize() / (concurrencyHint == -1 ? 1 : concurrencyHint),
        valueTypes,
        aggregatorFactories,
        limitSpec
    );

    final Grouper<RowBasedKey> grouper;
    if (concurrencyHint == -1) {
      grouper = new SpillingGrouper<>(
          bufferSupplier,
          keySerdeFactory,
          columnSelectorFactory,
          aggregatorFactories,
          querySpecificConfig.getBufferGrouperMaxSize(),
          querySpecificConfig.getBufferGrouperMaxLoadFactor(),
          querySpecificConfig.getBufferGrouperInitialBuckets(),
          temporaryStorage,
          spillMapper,
          true,
          limitSpec,
          sortHasNonGroupingFields,
          mergeBufferSize
      );
    } else {
      final Grouper.KeySerdeFactory<RowBasedKey> combineKeySerdeFactory = new RowBasedKeySerdeFactory(
          includeTimestamp,
          query.getContextSortByDimsFirst(),
          query.getDimensions(),
          querySpecificConfig.getMaxMergingDictionarySize(), // use entire dictionary space for combining key serde
          valueTypes,
          aggregatorFactories,
          limitSpec
      );

      grouper = new ConcurrentGrouper<>(
          bufferSupplier,
          combineBufferSupplier,
          keySerdeFactory,
          combineKeySerdeFactory,
          columnSelectorFactory,
          aggregatorFactories,
          querySpecificConfig.getBufferGrouperMaxSize(),
          querySpecificConfig.getBufferGrouperMaxLoadFactor(),
          querySpecificConfig.getBufferGrouperInitialBuckets(),
          temporaryStorage,
          spillMapper,
          concurrencyHint,
          limitSpec,
          sortHasNonGroupingFields,
          grouperSorter,
          priority,
          hasQueryTimeout,
          queryTimeoutAt,
          querySpecificConfig.getIntermediateCombineDegree()
      );
    }

    final int keySize = includeTimestamp ? query.getDimensions().size() + 1 : query.getDimensions().size();
    final ValueExtractFunction valueExtractFn = makeValueExtractFunction(
        query,
        isInputRaw,
        includeTimestamp,
        columnSelectorFactory,
        valueTypes
    );

    final Accumulator<AggregateResult, Row> accumulator = new Accumulator<AggregateResult, Row>()
    {
      @Override
      public AggregateResult accumulate(
          final AggregateResult priorResult,
          final Row row
      )
      {
        BaseQuery.checkInterrupted();

        if (priorResult != null && !priorResult.isOk()) {
          // Pass-through error returns without doing more work.
          return priorResult;
        }

        if (!grouper.isInitialized()) {
          grouper.init();
        }

        columnSelectorRow.set(row);

        final Comparable[] key = new Comparable[keySize];
        valueExtractFn.apply(row, key);

        final AggregateResult aggregateResult = grouper.aggregate(new RowBasedKey(key));
        columnSelectorRow.set(null);

        return aggregateResult;
      }
    };

    return new Pair<>(grouper, accumulator);
  }

  private interface TimestampExtractFunction
  {
    long apply(Row row);
  }

  private static TimestampExtractFunction makeTimestampExtractFunction(
      final GroupByQuery query,
      final boolean isInputRaw
  )
  {
    if (isInputRaw) {
      if (query.getGranularity() instanceof AllGranularity) {
        return new TimestampExtractFunction()
        {
          @Override
          public long apply(Row row)
          {
            return query.getIntervals().get(0).getStartMillis();
          }
        };
      } else {
        return new TimestampExtractFunction()
        {
          @Override
          public long apply(Row row)
          {
            return query.getGranularity().bucketStart(row.getTimestamp()).getMillis();
          }
        };
      }
    } else {
      return new TimestampExtractFunction()
      {
        @Override
        public long apply(Row row)
        {
          return row.getTimestampFromEpoch();
        }
      };
    }
  }

  private interface ValueExtractFunction
  {
    Comparable[] apply(Row row, Comparable[] key);
  }

  private static ValueExtractFunction makeValueExtractFunction(
      final GroupByQuery query,
      final boolean isInputRaw,
      final boolean includeTimestamp,
      final ColumnSelectorFactory columnSelectorFactory,
      final List<ValueType> valueTypes
  )
  {
    final TimestampExtractFunction timestampExtractFn = includeTimestamp ?
                                                        makeTimestampExtractFunction(query, isInputRaw) :
                                                        null;

    final Function<Comparable, Comparable>[] valueConvertFns = makeValueConvertFunctions(valueTypes);

    if (isInputRaw) {
      final Supplier<Comparable>[] inputRawSuppliers = getValueSuppliersForDimensions(
          columnSelectorFactory,
          query.getDimensions()
      );

      if (includeTimestamp) {
        return new ValueExtractFunction()
        {
          @Override
          public Comparable[] apply(Row row, Comparable[] key)
          {
            key[0] = timestampExtractFn.apply(row);
            for (int i = 1; i < key.length; i++) {
              final Comparable val = inputRawSuppliers[i - 1].get();
              key[i] = valueConvertFns[i - 1].apply(val);
            }
            return key;
          }
        };
      } else {
        return new ValueExtractFunction()
        {
          @Override
          public Comparable[] apply(Row row, Comparable[] key)
          {
            for (int i = 0; i < key.length; i++) {
              final Comparable val = inputRawSuppliers[i].get();
              key[i] = valueConvertFns[i].apply(val);
            }
            return key;
          }
        };
      }
    } else {
      if (includeTimestamp) {
        return new ValueExtractFunction()
        {
          @Override
          public Comparable[] apply(Row row, Comparable[] key)
          {
            key[0] = timestampExtractFn.apply(row);
            for (int i = 1; i < key.length; i++) {
              final Comparable val = (Comparable) row.getRaw(query.getDimensions().get(i - 1).getOutputName());
              key[i] = valueConvertFns[i - 1].apply(val);
            }
            return key;
          }
        };
      } else {
        return new ValueExtractFunction()
        {
          @Override
          public Comparable[] apply(Row row, Comparable[] key)
          {
            for (int i = 0; i < key.length; i++) {
              final Comparable val = (Comparable) row.getRaw(query.getDimensions().get(i).getOutputName());
              key[i] = valueConvertFns[i].apply(val);
            }
            return key;
          }
        };
      }
    }
  }

  public static CloseableGrouperIterator<RowBasedKey, Row> makeGrouperIterator(
      final Grouper<RowBasedKey> grouper,
      final GroupByQuery query,
      final Closeable closeable
  )
  {
    final boolean includeTimestamp = GroupByStrategyV2.getUniversalTimestamp(query) == null;

    return new CloseableGrouperIterator<>(
        grouper,
        true,
        new Function<Grouper.Entry<RowBasedKey>, Row>()
        {
          @Override
          public Row apply(Grouper.Entry<RowBasedKey> entry)
          {
            Map<String, Object> theMap = Maps.newLinkedHashMap();

            // Get timestamp, maybe.
            final DateTime timestamp;
            final int dimStart;

            if (includeTimestamp) {
              timestamp = query.getGranularity().toDateTime(((long) (entry.getKey().getKey()[0])));
              dimStart = 1;
            } else {
              timestamp = null;
              dimStart = 0;
            }

            // Add dimensions.
            for (int i = dimStart; i < entry.getKey().getKey().length; i++) {
              Object dimVal = entry.getKey().getKey()[i];
              theMap.put(
                  query.getDimensions().get(i - dimStart).getOutputName(),
                  dimVal instanceof String ? Strings.emptyToNull((String) dimVal) : dimVal
              );
            }

            // Add aggregations.
            for (int i = 0; i < entry.getValues().length; i++) {
              theMap.put(query.getAggregatorSpecs().get(i).getName(), entry.getValues()[i]);
            }

            return new MapBasedRow(timestamp, theMap);
          }
        },
        closeable
    );
  }

  static class RowBasedKey
  {
    private final Object[] key;

    RowBasedKey(final Object[] key)
    {
      this.key = key;
    }

    @JsonCreator
    public static RowBasedKey fromJsonArray(final Object[] key)
    {
      // Type info is lost during serde:
      // Floats may be deserialized as doubles, Longs may be deserialized as integers, convert them back
      for (int i = 0; i < key.length; i++) {
        if (key[i] instanceof Integer) {
          key[i] = ((Integer) key[i]).longValue();
        } else if (key[i] instanceof Double) {
          key[i] = ((Double) key[i]).floatValue();
        }
      }

      return new RowBasedKey(key);
    }

    @JsonValue
    public Object[] getKey()
    {
      return key;
    }

    @Override
    public boolean equals(Object o)
    {
      if (this == o) {
        return true;
      }
      if (o == null || getClass() != o.getClass()) {
        return false;
      }

      RowBasedKey that = (RowBasedKey) o;

      return Arrays.equals(key, that.key);
    }

    @Override
    public int hashCode()
    {
      return Arrays.hashCode(key);
    }

    @Override
    public String toString()
    {
      return Arrays.toString(key);
    }
  }

  private static final InputRawSupplierColumnSelectorStrategyFactory STRATEGY_FACTORY =
      new InputRawSupplierColumnSelectorStrategyFactory();

  private interface InputRawSupplierColumnSelectorStrategy<ValueSelectorType> extends ColumnSelectorStrategy
  {
    Supplier<Comparable> makeInputRawSupplier(ValueSelectorType selector);
  }

  private static class StringInputRawSupplierColumnSelectorStrategy
      implements InputRawSupplierColumnSelectorStrategy<DimensionSelector>
  {
    @Override
    public Supplier<Comparable> makeInputRawSupplier(DimensionSelector selector)
    {
      return new Supplier<Comparable>()
      {
        @Override
        public Comparable get()
        {
          final String value;
          IndexedInts index = selector.getRow();
          value = index.size() == 0
                  ? ""
                  : selector.lookupName(index.get(0));
          return Strings.nullToEmpty(value);
        }
      };
    }
  }

  private static class InputRawSupplierColumnSelectorStrategyFactory
      implements ColumnSelectorStrategyFactory<InputRawSupplierColumnSelectorStrategy>
  {
    @Override
    public InputRawSupplierColumnSelectorStrategy makeColumnSelectorStrategy(
        ColumnCapabilities capabilities, ColumnValueSelector selector
    )
    {
      ValueType type = capabilities.getType();
      switch (type) {
        case STRING:
          return new StringInputRawSupplierColumnSelectorStrategy();
        case LONG:
          return (InputRawSupplierColumnSelectorStrategy<LongColumnSelector>) columnSelector -> columnSelector::getLong;
        case FLOAT:
          return (InputRawSupplierColumnSelectorStrategy<FloatColumnSelector>)
              columnSelector -> columnSelector::getFloat;
        case DOUBLE:
          return (InputRawSupplierColumnSelectorStrategy<DoubleColumnSelector>)
              columnSelector -> columnSelector::getDouble;
        default:
          throw new IAE("Cannot create query type helper from invalid type [%s]", type);
      }
    }
  }

  @SuppressWarnings("unchecked")
  private static Supplier<Comparable>[] getValueSuppliersForDimensions(
      final ColumnSelectorFactory columnSelectorFactory,
      final List<DimensionSpec> dimensions
  )
  {
    final Supplier[] inputRawSuppliers = new Supplier[dimensions.size()];
    final ColumnSelectorPlus[] selectorPluses = DimensionHandlerUtils.createColumnSelectorPluses(
        STRATEGY_FACTORY,
        dimensions,
        columnSelectorFactory
    );

    for (int i = 0; i < selectorPluses.length; i++) {
      final ColumnSelectorPlus<InputRawSupplierColumnSelectorStrategy> selectorPlus = selectorPluses[i];
      final InputRawSupplierColumnSelectorStrategy strategy = selectorPlus.getColumnSelectorStrategy();
      inputRawSuppliers[i] = strategy.makeInputRawSupplier(selectorPlus.getSelector());
    }

    return inputRawSuppliers;
  }

  @SuppressWarnings("unchecked")
  private static Function<Comparable, Comparable>[] makeValueConvertFunctions(
      final List<ValueType> valueTypes
  )
  {
    final Function<Comparable, Comparable>[] functions = new Function[valueTypes.size()];
    for (int i = 0; i < functions.length; i++) {
      ValueType type = valueTypes.get(i);
      // Subquery post-aggs aren't added to the rowSignature (see rowSignatureFor() in GroupByQueryHelper) because
      // their types aren't known, so default to String handling.
      type = type == null ? ValueType.STRING : type;
      switch (type) {
        case STRING:
          functions[i] = input -> input == null ? "" : input.toString();
          break;

        case LONG:
          functions[i] = input -> {
            final Long val = DimensionHandlerUtils.convertObjectToLong(input);
            return val == null ? 0L : val;
          };
          break;

        case FLOAT:
          functions[i] = input -> {
            final Float val = DimensionHandlerUtils.convertObjectToFloat(input);
            return val == null ? 0.f : val;
          };
          break;

        case DOUBLE:
          functions[i] = input -> {
            Double val = DimensionHandlerUtils.convertObjectToDouble(input);
            return val == null ? 0.0 : val;
          };
          break;
        default:
          throw new IAE("invalid type: [%s]", type);
      }
    }
    return functions;
  }

  private static class RowBasedKeySerdeFactory implements Grouper.KeySerdeFactory<RowBasedKey>
  {
    private final boolean includeTimestamp;
    private final boolean sortByDimsFirst;
    private final int dimCount;
    private final long maxDictionarySize;
    private final DefaultLimitSpec limitSpec;
    private final List<DimensionSpec> dimensions;
    final AggregatorFactory[] aggregatorFactories;
    private final List<ValueType> valueTypes;

    RowBasedKeySerdeFactory(
        boolean includeTimestamp,
        boolean sortByDimsFirst,
        List<DimensionSpec> dimensions,
        long maxDictionarySize,
        List<ValueType> valueTypes,
        final AggregatorFactory[] aggregatorFactories,
        DefaultLimitSpec limitSpec
    )
    {
      this.includeTimestamp = includeTimestamp;
      this.sortByDimsFirst = sortByDimsFirst;
      this.dimensions = dimensions;
      this.dimCount = dimensions.size();
      this.maxDictionarySize = maxDictionarySize;
      this.limitSpec = limitSpec;
      this.aggregatorFactories = aggregatorFactories;
      this.valueTypes = valueTypes;
    }

    @Override
    public long getMaxDictionarySize()
    {
      return maxDictionarySize;
    }

    @Override
    public Grouper.KeySerde<RowBasedKey> factorize()
    {
      return new RowBasedKeySerde(
          includeTimestamp,
          sortByDimsFirst,
          dimensions,
          maxDictionarySize,
          limitSpec,
          valueTypes,
          null
      );
    }

    @Override
    public Grouper.KeySerde<RowBasedKey> factorizeWithDictionary(List<String> dictionary)
    {
      return new RowBasedKeySerde(
          includeTimestamp,
          sortByDimsFirst,
          dimensions,
          maxDictionarySize,
          limitSpec,
          valueTypes,
          dictionary
      );
    }

    @Override
    public Comparator<Grouper.Entry<RowBasedKey>> objectComparator(boolean forceDefaultOrder)
    {
      if (limitSpec != null && !forceDefaultOrder) {
        return objectComparatorWithAggs();
      }

      if (includeTimestamp) {
        if (sortByDimsFirst) {
          return new Comparator<Grouper.Entry<RowBasedKey>>()
          {
            @Override
            public int compare(Grouper.Entry<RowBasedKey> entry1, Grouper.Entry<RowBasedKey> entry2)
            {
              final int cmp = compareDimsInRows(entry1.getKey(), entry2.getKey(), 1);
              if (cmp != 0) {
                return cmp;
              }

              return Longs.compare((long) entry1.getKey().getKey()[0], (long) entry2.getKey().getKey()[0]);
            }
          };
        } else {
          return new Comparator<Grouper.Entry<RowBasedKey>>()
          {
            @Override
            public int compare(Grouper.Entry<RowBasedKey> entry1, Grouper.Entry<RowBasedKey> entry2)
            {
              final int timeCompare = Longs.compare(
                  (long) entry1.getKey().getKey()[0],
                  (long) entry2.getKey().getKey()[0]
              );

              if (timeCompare != 0) {
                return timeCompare;
              }

              return compareDimsInRows(entry1.getKey(), entry2.getKey(), 1);
            }
          };
        }
      } else {
        return new Comparator<Grouper.Entry<RowBasedKey>>()
        {
          @Override
          public int compare(Grouper.Entry<RowBasedKey> entry1, Grouper.Entry<RowBasedKey> entry2)
          {
            return compareDimsInRows(entry1.getKey(), entry2.getKey(), 0);
          }
        };
      }
    }

    private Comparator<Grouper.Entry<RowBasedKey>> objectComparatorWithAggs()
    {
      // use the actual sort order from the limitspec if pushing down to merge partial results correctly
      final List<Boolean> needsReverses = Lists.newArrayList();
      final List<Boolean> aggFlags = Lists.newArrayList();
      final List<Boolean> isNumericField = Lists.newArrayList();
      final List<StringComparator> comparators = Lists.newArrayList();
      final List<Integer> fieldIndices = Lists.newArrayList();
      final Set<Integer> orderByIndices = new HashSet<>();

      for (OrderByColumnSpec orderSpec : limitSpec.getColumns()) {
        final boolean needsReverse = orderSpec.getDirection() != OrderByColumnSpec.Direction.ASCENDING;
        int dimIndex = OrderByColumnSpec.getDimIndexForOrderBy(orderSpec, dimensions);
        if (dimIndex >= 0) {
          fieldIndices.add(dimIndex);
          orderByIndices.add(dimIndex);
          needsReverses.add(needsReverse);
          aggFlags.add(false);
          final ValueType type = dimensions.get(dimIndex).getOutputType();
          isNumericField.add(ValueType.isNumeric(type));
          comparators.add(orderSpec.getDimensionComparator());
        } else {
          int aggIndex = OrderByColumnSpec.getAggIndexForOrderBy(orderSpec, Arrays.asList(aggregatorFactories));
          if (aggIndex >= 0) {
            fieldIndices.add(aggIndex);
            needsReverses.add(needsReverse);
            aggFlags.add(true);
            final String typeName = aggregatorFactories[aggIndex].getTypeName();
            isNumericField.add(ValueType.isNumeric(ValueType.fromString(typeName)));
            comparators.add(orderSpec.getDimensionComparator());
          }
        }
      }

      for (int i = 0; i < dimCount; i++) {
        if (!orderByIndices.contains(i)) {
          fieldIndices.add(i);
          aggFlags.add(false);
          needsReverses.add(false);
          final ValueType type = dimensions.get(i).getOutputType();
          isNumericField.add(ValueType.isNumeric(type));
          comparators.add(StringComparators.LEXICOGRAPHIC);
        }
      }

      if (includeTimestamp) {
        if (sortByDimsFirst) {
          return new Comparator<Grouper.Entry<RowBasedKey>>()
          {
            @Override
            public int compare(Grouper.Entry<RowBasedKey> entry1, Grouper.Entry<RowBasedKey> entry2)
            {
              final int cmp = compareDimsInRowsWithAggs(
                  entry1,
                  entry2,
                  1,
                  needsReverses,
                  aggFlags,
                  fieldIndices,
                  isNumericField,
                  comparators
              );
              if (cmp != 0) {
                return cmp;
              }

              return Longs.compare((long) entry1.getKey().getKey()[0], (long) entry2.getKey().getKey()[0]);
            }
          };
        } else {
          return new Comparator<Grouper.Entry<RowBasedKey>>()
          {
            @Override
            public int compare(Grouper.Entry<RowBasedKey> entry1, Grouper.Entry<RowBasedKey> entry2)
            {
              final int timeCompare = Longs.compare((long) entry1.getKey().getKey()[0], (long) entry2.getKey().getKey()[0]);

              if (timeCompare != 0) {
                return timeCompare;
              }

              return compareDimsInRowsWithAggs(
                  entry1,
                  entry2,
                  1,
                  needsReverses,
                  aggFlags,
                  fieldIndices,
                  isNumericField,
                  comparators
              );
            }
          };
        }
      } else {
        return new Comparator<Grouper.Entry<RowBasedKey>>()
        {
          @Override
          public int compare(Grouper.Entry<RowBasedKey> entry1, Grouper.Entry<RowBasedKey> entry2)
          {
            return compareDimsInRowsWithAggs(
                entry1,
                entry2,
                0,
                needsReverses,
                aggFlags,
                fieldIndices,
                isNumericField,
                comparators
            );
          }
        };
      }
    }

    private static int compareDimsInRows(RowBasedKey key1, RowBasedKey key2, int dimStart)
    {
      for (int i = dimStart; i < key1.getKey().length; i++) {
        final int cmp = ((Comparable) key1.getKey()[i]).compareTo(key2.getKey()[i]);
        if (cmp != 0) {
          return cmp;
        }
      }

      return 0;
    }

    private static int compareDimsInRowsWithAggs(
        Grouper.Entry<RowBasedKey> entry1,
        Grouper.Entry<RowBasedKey> entry2,
        int dimStart,
        final List<Boolean> needsReverses,
        final List<Boolean> aggFlags,
        final List<Integer> fieldIndices,
        final List<Boolean> isNumericField,
        final List<StringComparator> comparators
    )
    {
      for (int i = 0; i < fieldIndices.size(); i++) {
        final int fieldIndex = fieldIndices.get(i);
        final boolean needsReverse = needsReverses.get(i);
        final int cmp;
        final Comparable lhs;
        final Comparable rhs;

        if (aggFlags.get(i)) {
          if (needsReverse) {
            lhs = (Comparable) entry2.getValues()[fieldIndex];
            rhs = (Comparable) entry1.getValues()[fieldIndex];
          } else {
            lhs = (Comparable) entry1.getValues()[fieldIndex];
            rhs = (Comparable) entry2.getValues()[fieldIndex];
          }
        } else {
          if (needsReverse) {
            lhs = (Comparable) entry2.getKey().getKey()[fieldIndex + dimStart];
            rhs = (Comparable) entry1.getKey().getKey()[fieldIndex + dimStart];
          } else {
            lhs = (Comparable) entry1.getKey().getKey()[fieldIndex + dimStart];
            rhs = (Comparable) entry2.getKey().getKey()[fieldIndex + dimStart];
          }
        }

        final StringComparator comparator = comparators.get(i);

        if (isNumericField.get(i) && comparator.equals(StringComparators.NUMERIC)) {
          // use natural comparison
          cmp = lhs.compareTo(rhs);
        } else {
          cmp = comparator.compare(lhs.toString(), rhs.toString());
        }

        if (cmp != 0) {
          return cmp;
        }
      }

      return 0;
    }
  }

  static long estimateStringKeySize(String key)
  {
    return (long) key.length() * Chars.BYTES + ROUGH_OVERHEAD_PER_DICTIONARY_ENTRY;
  }

  private static class RowBasedKeySerde implements Grouper.KeySerde<RowBasedGrouperHelper.RowBasedKey>
  {
    private static final int DICTIONARY_INITIAL_CAPACITY = 10000;
    private static final int UNKNOWN_DICTIONARY_ID = -1;

    private final boolean includeTimestamp;
    private final boolean sortByDimsFirst;
    private final List<DimensionSpec> dimensions;
    private final int dimCount;
    private final int keySize;
    private final ByteBuffer keyBuffer;
    private final RowBasedKeySerdeHelper[] serdeHelpers;
    private final BufferComparator[] serdeHelperComparators;
    private final DefaultLimitSpec limitSpec;
    private final List<ValueType> valueTypes;

    private final boolean enableRuntimeDictionaryGeneration;

    private final List<String> dictionary;
    private final Object2IntMap<String> reverseDictionary;

    // Size limiting for the dictionary, in (roughly estimated) bytes.
    private final long maxDictionarySize;

    private long currentEstimatedSize = 0;

    // dictionary id -> rank of the sorted dictionary
    // This is initialized in the constructor and bufferComparator() with static dictionary and dynamic dictionary,
    // respectively.
    private int[] rankOfDictionaryIds = null;

    RowBasedKeySerde(
        final boolean includeTimestamp,
        final boolean sortByDimsFirst,
        final List<DimensionSpec> dimensions,
        final long maxDictionarySize,
        final DefaultLimitSpec limitSpec,
        final List<ValueType> valueTypes,
        @Nullable final List<String> dictionary
    )
    {
      this.includeTimestamp = includeTimestamp;
      this.sortByDimsFirst = sortByDimsFirst;
      this.dimensions = dimensions;
      this.dimCount = dimensions.size();
      this.valueTypes = valueTypes;
      this.limitSpec = limitSpec;
      this.enableRuntimeDictionaryGeneration = dictionary == null;
      this.dictionary = enableRuntimeDictionaryGeneration ? new ArrayList<>(DICTIONARY_INITIAL_CAPACITY) : dictionary;
      this.reverseDictionary = enableRuntimeDictionaryGeneration ?
                               new Object2IntOpenHashMap<>(DICTIONARY_INITIAL_CAPACITY) :
                               new Object2IntOpenHashMap<>(dictionary.size());
      this.reverseDictionary.defaultReturnValue(UNKNOWN_DICTIONARY_ID);
      this.maxDictionarySize = maxDictionarySize;
      this.serdeHelpers = makeSerdeHelpers(limitSpec != null, enableRuntimeDictionaryGeneration);
      this.serdeHelperComparators = new BufferComparator[serdeHelpers.length];
      Arrays.setAll(serdeHelperComparators, i -> serdeHelpers[i].getBufferComparator());
      this.keySize = (includeTimestamp ? Longs.BYTES : 0) + getTotalKeySize();
      this.keyBuffer = ByteBuffer.allocate(keySize);

      if (!enableRuntimeDictionaryGeneration) {
        final long initialDictionarySize = dictionary.stream()
                                                     .mapToLong(RowBasedGrouperHelper::estimateStringKeySize)
                                                     .sum();
        Preconditions.checkState(
            maxDictionarySize >= initialDictionarySize,
            "Dictionary size[%s] exceeds threshold[%s]",
            initialDictionarySize,
            maxDictionarySize
        );

        for (int i = 0; i < dictionary.size(); i++) {
          reverseDictionary.put(dictionary.get(i), i);
        }

        initializeRankOfDictionaryIds();
      }
    }

    private void initializeRankOfDictionaryIds()
    {
      final int dictionarySize = dictionary.size();
      rankOfDictionaryIds = IntStream.range(0, dictionarySize).toArray();
      IntArrays.quickSort(
          rankOfDictionaryIds,
          new IntComparator()
          {
            @Override
            public int compare(int i1, int i2)
            {
              return dictionary.get(i1).compareTo(dictionary.get(i2));
            }

            @Override
            public int compare(Integer o1, Integer o2)
            {
              return compare(o1.intValue(), o2.intValue());
            }
          }
      );

      IntArrayUtils.inverse(rankOfDictionaryIds);
    }

    @Override
    public int keySize()
    {
      return keySize;
    }

    @Override
    public Class<RowBasedKey> keyClazz()
    {
      return RowBasedKey.class;
    }

    @Override
    public List<String> getDictionary()
    {
      return dictionary;
    }

    @Override
    public ByteBuffer toByteBuffer(RowBasedKey key)
    {
      keyBuffer.rewind();

      final int dimStart;
      if (includeTimestamp) {
        keyBuffer.putLong((long) key.getKey()[0]);
        dimStart = 1;
      } else {
        dimStart = 0;
      }
      for (int i = dimStart; i < key.getKey().length; i++) {
        if (!serdeHelpers[i - dimStart].putToKeyBuffer(key, i)) {
          return null;
        }
      }

      keyBuffer.flip();
      return keyBuffer;
    }

    @Override
    public RowBasedKey fromByteBuffer(ByteBuffer buffer, int position)
    {
      final int dimStart;
      final Comparable[] key;
      final int dimsPosition;

      if (includeTimestamp) {
        key = new Comparable[dimCount + 1];
        key[0] = buffer.getLong(position);
        dimsPosition = position + Longs.BYTES;
        dimStart = 1;
      } else {
        key = new Comparable[dimCount];
        dimsPosition = position;
        dimStart = 0;
      }

      for (int i = dimStart; i < key.length; i++) {
        // Writes value from buffer to key[i]
        serdeHelpers[i - dimStart].getFromByteBuffer(buffer, dimsPosition, i, key);
      }

      return new RowBasedKey(key);
    }

    @Override
    public Grouper.BufferComparator bufferComparator()
    {
      if (rankOfDictionaryIds == null) {
        initializeRankOfDictionaryIds();
      }

      if (includeTimestamp) {
        if (sortByDimsFirst) {
          return new Grouper.BufferComparator()
          {
            @Override
            public int compare(ByteBuffer lhsBuffer, ByteBuffer rhsBuffer, int lhsPosition, int rhsPosition)
            {
              final int cmp = compareDimsInBuffersForNullFudgeTimestamp(
                  serdeHelperComparators,
                  lhsBuffer,
                  rhsBuffer,
                  lhsPosition,
                  rhsPosition
              );
              if (cmp != 0) {
                return cmp;
              }

              return Longs.compare(lhsBuffer.getLong(lhsPosition), rhsBuffer.getLong(rhsPosition));
            }
          };
        } else {
          return new Grouper.BufferComparator()
          {
            @Override
            public int compare(ByteBuffer lhsBuffer, ByteBuffer rhsBuffer, int lhsPosition, int rhsPosition)
            {
              final int timeCompare = Longs.compare(lhsBuffer.getLong(lhsPosition), rhsBuffer.getLong(rhsPosition));

              if (timeCompare != 0) {
                return timeCompare;
              }

              return compareDimsInBuffersForNullFudgeTimestamp(
                  serdeHelperComparators,
                  lhsBuffer,
                  rhsBuffer,
                  lhsPosition,
                  rhsPosition
              );
            }
          };
        }
      } else {
        return new Grouper.BufferComparator()
        {
          @Override
          public int compare(ByteBuffer lhsBuffer, ByteBuffer rhsBuffer, int lhsPosition, int rhsPosition)
          {
            for (int i = 0; i < dimCount; i++) {
              final int cmp = serdeHelperComparators[i].compare(
                  lhsBuffer,
                  rhsBuffer,
                  lhsPosition,
                  rhsPosition
              );

              if (cmp != 0) {
                return cmp;
              }
            }

            return 0;
          }
        };
      }
    }

    @Override
    public Grouper.BufferComparator bufferComparatorWithAggregators(
        AggregatorFactory[] aggregatorFactories,
        int[] aggregatorOffsets
    )
    {
      final List<RowBasedKeySerdeHelper> adjustedSerdeHelpers;
      final List<Boolean> needsReverses = Lists.newArrayList();
      List<RowBasedKeySerdeHelper> orderByHelpers = new ArrayList<>();
      List<RowBasedKeySerdeHelper> otherDimHelpers = new ArrayList<>();
      Set<Integer> orderByIndices = new HashSet<>();

      int aggCount = 0;
      boolean needsReverse;
      for (OrderByColumnSpec orderSpec : limitSpec.getColumns()) {
        needsReverse = orderSpec.getDirection() != OrderByColumnSpec.Direction.ASCENDING;
        int dimIndex = OrderByColumnSpec.getDimIndexForOrderBy(orderSpec, dimensions);
        if (dimIndex >= 0) {
          RowBasedKeySerdeHelper serdeHelper = serdeHelpers[dimIndex];
          orderByHelpers.add(serdeHelper);
          orderByIndices.add(dimIndex);
          needsReverses.add(needsReverse);
        } else {
          int aggIndex = OrderByColumnSpec.getAggIndexForOrderBy(orderSpec, Arrays.asList(aggregatorFactories));
          if (aggIndex >= 0) {
            final RowBasedKeySerdeHelper serdeHelper;
<<<<<<< HEAD
            final StringComparator cmp = orderSpec.getDimensionComparator();
            final boolean cmpIsNumeric = cmp.equals(StringComparators.NUMERIC);
=======
            final StringComparator stringComparator = orderSpec.getDimensionComparator();
>>>>>>> aa1249ad
            final String typeName = aggregatorFactories[aggIndex].getTypeName();
            final int aggOffset = aggregatorOffsets[aggIndex] - Ints.BYTES;

            aggCount++;

            final ValueType valueType = ValueType.fromString(typeName);
            if (!ValueType.isNumeric(valueType)) {
              throw new IAE("Cannot order by a non-numeric aggregator[%s]", orderSpec);
            }

            serdeHelper = makeNumericSerdeHelper(valueType, aggOffset, true, stringComparator);

            orderByHelpers.add(serdeHelper);
            needsReverses.add(needsReverse);
          }
        }
      }

      for (int i = 0; i < dimCount; i++) {
        if (!orderByIndices.contains(i)) {
          otherDimHelpers.add(serdeHelpers[i]);
          needsReverses.add(false); // default to Ascending order if dim is not in an orderby spec
        }
      }

      adjustedSerdeHelpers = orderByHelpers;
      adjustedSerdeHelpers.addAll(otherDimHelpers);

      final BufferComparator[] adjustedSerdeHelperComparators = new BufferComparator[adjustedSerdeHelpers.size()];
      Arrays.setAll(adjustedSerdeHelperComparators, i -> adjustedSerdeHelpers.get(i).getBufferComparator());

      final int fieldCount = dimCount + aggCount;

      if (includeTimestamp) {
        if (sortByDimsFirst) {
          return new Grouper.BufferComparator()
          {
            @Override
            public int compare(ByteBuffer lhsBuffer, ByteBuffer rhsBuffer, int lhsPosition, int rhsPosition)
            {
              final int cmp = compareDimsInBuffersForNullFudgeTimestampForPushDown(
                  adjustedSerdeHelperComparators,
                  needsReverses,
                  fieldCount,
                  lhsBuffer,
                  rhsBuffer,
                  lhsPosition,
                  rhsPosition
              );
              if (cmp != 0) {
                return cmp;
              }

              return Longs.compare(lhsBuffer.getLong(lhsPosition), rhsBuffer.getLong(rhsPosition));
            }
          };
        } else {
          return new Grouper.BufferComparator()
          {
            @Override
            public int compare(ByteBuffer lhsBuffer, ByteBuffer rhsBuffer, int lhsPosition, int rhsPosition)
            {
              final int timeCompare = Longs.compare(lhsBuffer.getLong(lhsPosition), rhsBuffer.getLong(rhsPosition));

              if (timeCompare != 0) {
                return timeCompare;
              }

              int cmp = compareDimsInBuffersForNullFudgeTimestampForPushDown(
                  adjustedSerdeHelperComparators,
                  needsReverses,
                  fieldCount,
                  lhsBuffer,
                  rhsBuffer,
                  lhsPosition,
                  rhsPosition
              );

              return cmp;
            }
          };
        }
      } else {
        return new Grouper.BufferComparator()
        {
          @Override
          public int compare(ByteBuffer lhsBuffer, ByteBuffer rhsBuffer, int lhsPosition, int rhsPosition)
          {
            for (int i = 0; i < fieldCount; i++) {
              final int cmp;
              if (needsReverses.get(i)) {
                cmp = adjustedSerdeHelperComparators[i].compare(
                    rhsBuffer,
                    lhsBuffer,
                    rhsPosition,
                    lhsPosition
                );
              } else {
                cmp = adjustedSerdeHelperComparators[i].compare(
                    lhsBuffer,
                    rhsBuffer,
                    lhsPosition,
                    rhsPosition
                );
              }

              if (cmp != 0) {
                return cmp;
              }
            }

            return 0;
          }
        };
      }
    }

    @Override
    public void reset()
    {
      if (enableRuntimeDictionaryGeneration) {
        dictionary.clear();
        reverseDictionary.clear();
        rankOfDictionaryIds = null;
        currentEstimatedSize = 0;
      }
    }

    private int getTotalKeySize()
    {
      int size = 0;
      for (RowBasedKeySerdeHelper helper : serdeHelpers) {
        size += helper.getKeyBufferValueSize();
      }
      return size;
    }

    private RowBasedKeySerdeHelper[] makeSerdeHelpers(
        boolean pushLimitDown,
        boolean enableRuntimeDictionaryGeneration
    )
    {
      final List<RowBasedKeySerdeHelper> helpers = new ArrayList<>();
      int keyBufferPosition = 0;

      for (int i = 0; i < dimCount; i++) {
        final StringComparator stringComparator;
        if (limitSpec != null) {
          final String dimName = dimensions.get(i).getOutputName();
          stringComparator = DefaultLimitSpec.getComparatorForDimName(limitSpec, dimName);
        } else {
          stringComparator = null;
        }

        RowBasedKeySerdeHelper helper = makeSerdeHelper(
            valueTypes.get(i),
            keyBufferPosition,
            pushLimitDown,
            stringComparator,
            enableRuntimeDictionaryGeneration
        );

        keyBufferPosition += helper.getKeyBufferValueSize();
        helpers.add(helper);
      }

      return helpers.toArray(new RowBasedKeySerdeHelper[helpers.size()]);
    }

    private RowBasedKeySerdeHelper makeSerdeHelper(
        ValueType valueType,
        int keyBufferPosition,
        boolean pushLimitDown,
        @Nullable StringComparator stringComparator,
        boolean enableRuntimeDictionaryGeneration
    )
    {
<<<<<<< HEAD
      List<RowBasedKeySerdeHelper> helpers = new ArrayList<>();
      int keyBufferPosition = 0;

      for (int i = 0; i < valueTypes.size(); i++) {
        final ValueType valType = valueTypes.get(i);
        final String dimName = dimensions.get(i).getOutputName();
        StringComparator cmp = DefaultLimitSpec.getComparatorForDimName(limitSpec, dimName);
        final boolean cmpIsNumeric = cmp != null && cmp.equals(StringComparators.NUMERIC);

        RowBasedKeySerdeHelper helper;
        switch (valType) {
          case STRING:
            if (cmp == null) {
              cmp = StringComparators.LEXICOGRAPHIC;
            }
            helper = new LimitPushDownStringRowBasedKeySerdeHelper(keyBufferPosition, cmp);
            break;
          case LONG:
            if (cmp == null || cmpIsNumeric) {
              helper = new LongRowBasedKeySerdeHelper(keyBufferPosition);
            } else {
              helper = new LimitPushDownLongRowBasedKeySerdeHelper(keyBufferPosition, cmp);
            }
            break;
          case FLOAT:
            if (cmp == null || cmpIsNumeric) {
              helper = new FloatRowBasedKeySerdeHelper(keyBufferPosition);
            } else {
              helper = new LimitPushDownFloatRowBasedKeySerdeHelper(keyBufferPosition, cmp);
            }
            break;
          case DOUBLE:
            if (cmp == null || cmpIsNumeric) {
              helper = new DoubleRowBasedKeySerdeHelper(keyBufferPosition);
            } else {
              helper = new LimitPushDownDoubleRowBasedKeySerdeHelper(keyBufferPosition, cmp);
            }
            break;
          default:
            throw new IAE("invalid type: %s", valType);
        }
        keyBufferPosition += helper.getKeyBufferValueSize();
        helpers.add(helper);
=======
      switch (valueType) {
        case STRING:
          if (enableRuntimeDictionaryGeneration) {
            return new DynamicDictionaryStringRowBasedKeySerdeHelper(
                keyBufferPosition,
                pushLimitDown,
                stringComparator
            );
          } else {
            return new StaticDictionaryStringRowBasedKeySerdeHelper(
                keyBufferPosition,
                pushLimitDown,
                stringComparator
            );
          }
        case LONG:
        case FLOAT:
        case DOUBLE:
          return makeNumericSerdeHelper(valueType, keyBufferPosition, pushLimitDown, stringComparator);
        default:
          throw new IAE("invalid type: %s", valueType);
>>>>>>> aa1249ad
      }
    }

    private RowBasedKeySerdeHelper makeNumericSerdeHelper(
        ValueType valueType,
        int keyBufferPosition,
        boolean pushLimitDown,
        @Nullable StringComparator stringComparator
    )
    {
      switch (valueType) {
        case LONG:
          return new LongRowBasedKeySerdeHelper(keyBufferPosition, pushLimitDown, stringComparator);
        case FLOAT:
          return new FloatRowBasedKeySerdeHelper(keyBufferPosition, pushLimitDown, stringComparator);
        case DOUBLE:
          return new DoubleRowBasedKeySerdeHelper(keyBufferPosition, pushLimitDown, stringComparator);
        default:
          throw new IAE("invalid type: %s", valueType);
      }
    }

    private static boolean isPrimitiveComparable(boolean pushLimitDown, @Nullable StringComparator stringComparator)
    {
      return !pushLimitDown || stringComparator == null || stringComparator == StringComparators.NUMERIC;
    }

    private abstract class AbstractStringRowBasedKeySerdeHelper implements RowBasedKeySerdeHelper
    {
      final int keyBufferPosition;

      final BufferComparator bufferComparator;

      AbstractStringRowBasedKeySerdeHelper(
          int keyBufferPosition,
          boolean pushLimitDown,
          @Nullable StringComparator stringComparator
      )
      {
        this.keyBufferPosition = keyBufferPosition;
        if (!pushLimitDown) {
          bufferComparator = (lhsBuffer, rhsBuffer, lhsPosition, rhsPosition) -> Ints.compare(
              rankOfDictionaryIds[lhsBuffer.getInt(lhsPosition + keyBufferPosition)],
              rankOfDictionaryIds[rhsBuffer.getInt(rhsPosition + keyBufferPosition)]
          );
        } else {
          final StringComparator realComparator = stringComparator == null ?
                                                  StringComparators.LEXICOGRAPHIC :
                                                  stringComparator;
          bufferComparator = (lhsBuffer, rhsBuffer, lhsPosition, rhsPosition) -> {
            String lhsStr = dictionary.get(lhsBuffer.getInt(lhsPosition + keyBufferPosition));
            String rhsStr = dictionary.get(rhsBuffer.getInt(rhsPosition + keyBufferPosition));
            return realComparator.compare(lhsStr, rhsStr);
          };
        }
      }

      @Override
      public int getKeyBufferValueSize()
      {
        return Ints.BYTES;
      }

      @Override
      public void getFromByteBuffer(ByteBuffer buffer, int initialOffset, int dimValIdx, Comparable[] dimValues)
      {
        dimValues[dimValIdx] = dictionary.get(buffer.getInt(initialOffset + keyBufferPosition));
      }

      @Override
      public BufferComparator getBufferComparator()
      {
        return bufferComparator;
      }
    }

    private class DynamicDictionaryStringRowBasedKeySerdeHelper extends AbstractStringRowBasedKeySerdeHelper
    {
      DynamicDictionaryStringRowBasedKeySerdeHelper(
          int keyBufferPosition,
          boolean pushLimitDown,
          @Nullable StringComparator stringComparator
      )
      {
        super(keyBufferPosition, pushLimitDown, stringComparator);
      }

      @Override
      public boolean putToKeyBuffer(RowBasedKey key, int idx)
      {
        final int id = addToDictionary((String) key.getKey()[idx]);
        if (id < 0) {
          return false;
        }
        keyBuffer.putInt(id);
        return true;
      }

      /**
       * Adds s to the dictionary. If the dictionary's size limit would be exceeded by adding this key, then
       * this returns -1.
       *
       * @param s a string
       *
       * @return id for this string, or -1
       */
      private int addToDictionary(final String s)
      {
        int idx = reverseDictionary.getInt(s);
        if (idx == UNKNOWN_DICTIONARY_ID) {
          final long additionalEstimatedSize = estimateStringKeySize(s);
          if (currentEstimatedSize + additionalEstimatedSize > maxDictionarySize) {
            return -1;
          }

          idx = dictionary.size();
          reverseDictionary.put(s, idx);
          dictionary.add(s);
          currentEstimatedSize += additionalEstimatedSize;
        }
        return idx;
      }
    }

    private class StaticDictionaryStringRowBasedKeySerdeHelper extends AbstractStringRowBasedKeySerdeHelper
    {
      StaticDictionaryStringRowBasedKeySerdeHelper(
          int keyBufferPosition,
          boolean pushLimitDown,
          @Nullable StringComparator stringComparator
      )
      {
        super(keyBufferPosition, pushLimitDown, stringComparator);
      }

      @Override
      public boolean putToKeyBuffer(RowBasedKey key, int idx)
      {
        final String stringKey = (String) key.getKey()[idx];

        final int dictIndex = reverseDictionary.getInt(stringKey);
        if (dictIndex == UNKNOWN_DICTIONARY_ID) {
          throw new ISE("Cannot find key[%s] from dictionary", stringKey);
        }
        keyBuffer.putInt(dictIndex);
        return true;
      }
    }

    private class LongRowBasedKeySerdeHelper implements RowBasedKeySerdeHelper
    {
      final int keyBufferPosition;
      final BufferComparator bufferComparator;

      LongRowBasedKeySerdeHelper(
          int keyBufferPosition,
          boolean pushLimitDown,
          @Nullable StringComparator stringComparator
      )
      {
        this.keyBufferPosition = keyBufferPosition;
        if (isPrimitiveComparable(pushLimitDown, stringComparator)) {
          bufferComparator = (lhsBuffer, rhsBuffer, lhsPosition, rhsPosition) -> Longs.compare(
              lhsBuffer.getLong(lhsPosition + keyBufferPosition),
              rhsBuffer.getLong(rhsPosition + keyBufferPosition)
          );
        } else {
          bufferComparator = (lhsBuffer, rhsBuffer, lhsPosition, rhsPosition) -> {
            long lhs = lhsBuffer.getLong(lhsPosition + keyBufferPosition);
            long rhs = rhsBuffer.getLong(rhsPosition + keyBufferPosition);

            return stringComparator.compare(String.valueOf(lhs), String.valueOf(rhs));
          };
        }
      }

      @Override
      public int getKeyBufferValueSize()
      {
        return Longs.BYTES;
      }

      @Override
      public boolean putToKeyBuffer(RowBasedKey key, int idx)
      {
        keyBuffer.putLong((Long) key.getKey()[idx]);
        return true;
      }

      @Override
      public void getFromByteBuffer(ByteBuffer buffer, int initialOffset, int dimValIdx, Comparable[] dimValues)
      {
        dimValues[dimValIdx] = buffer.getLong(initialOffset + keyBufferPosition);
      }

      @Override
      public BufferComparator getBufferComparator()
      {
        return bufferComparator;
      }
    }

    private class FloatRowBasedKeySerdeHelper implements RowBasedKeySerdeHelper
    {
      final int keyBufferPosition;
      final BufferComparator bufferComparator;

      FloatRowBasedKeySerdeHelper(
          int keyBufferPosition,
          boolean pushLimitDown,
          @Nullable StringComparator stringComparator)
      {
        this.keyBufferPosition = keyBufferPosition;
        if (isPrimitiveComparable(pushLimitDown, stringComparator)) {
          bufferComparator = (lhsBuffer, rhsBuffer, lhsPosition, rhsPosition) -> Float.compare(
              lhsBuffer.getFloat(lhsPosition + keyBufferPosition),
              rhsBuffer.getFloat(rhsPosition + keyBufferPosition)
          );
        } else {
          bufferComparator = (lhsBuffer, rhsBuffer, lhsPosition, rhsPosition) -> {
            float lhs = lhsBuffer.getFloat(lhsPosition + keyBufferPosition);
            float rhs = rhsBuffer.getFloat(rhsPosition + keyBufferPosition);
            return stringComparator.compare(String.valueOf(lhs), String.valueOf(rhs));
          };
        }
      }

      @Override
      public int getKeyBufferValueSize()
      {
        return Floats.BYTES;
      }

      @Override
      public boolean putToKeyBuffer(RowBasedKey key, int idx)
      {
        keyBuffer.putFloat((Float) key.getKey()[idx]);
        return true;
      }

      @Override
      public void getFromByteBuffer(ByteBuffer buffer, int initialOffset, int dimValIdx, Comparable[] dimValues)
      {
        dimValues[dimValIdx] = buffer.getFloat(initialOffset + keyBufferPosition);
      }

      @Override
      public BufferComparator getBufferComparator()
      {
        return bufferComparator;
      }
    }

    private class DoubleRowBasedKeySerdeHelper implements RowBasedKeySerdeHelper
    {
      final int keyBufferPosition;
      final BufferComparator bufferComparator;

      DoubleRowBasedKeySerdeHelper(
          int keyBufferPosition,
          boolean pushLimitDown,
          @Nullable StringComparator stringComparator
      )
      {
        this.keyBufferPosition = keyBufferPosition;
        if (isPrimitiveComparable(pushLimitDown, stringComparator)) {
          bufferComparator = (lhsBuffer, rhsBuffer, lhsPosition, rhsPosition) -> Double.compare(
              lhsBuffer.getDouble(lhsPosition + keyBufferPosition),
              rhsBuffer.getDouble(rhsPosition + keyBufferPosition)
          );
        } else {
          bufferComparator = (lhsBuffer, rhsBuffer, lhsPosition, rhsPosition) -> {
            double lhs = lhsBuffer.getDouble(lhsPosition + keyBufferPosition);
            double rhs = rhsBuffer.getDouble(rhsPosition + keyBufferPosition);
            return stringComparator.compare(String.valueOf(lhs), String.valueOf(rhs));
          };
        }
      }

      @Override
      public int getKeyBufferValueSize()
      {
        return Doubles.BYTES;
      }

      @Override
      public boolean putToKeyBuffer(RowBasedKey key, int idx)
      {
        keyBuffer.putDouble((Double) key.getKey()[idx]);
        return true;
      }

      @Override
      public void getFromByteBuffer(ByteBuffer buffer, int initialOffset, int dimValIdx, Comparable[] dimValues)
      {
        dimValues[dimValIdx] = buffer.getDouble(initialOffset + keyBufferPosition);
      }

      @Override
      public BufferComparator getBufferComparator()
      {
        return bufferComparator;
      }
    }
  }

  private static int compareDimsInBuffersForNullFudgeTimestamp(
      BufferComparator[] serdeHelperComparators,
      ByteBuffer lhsBuffer,
      ByteBuffer rhsBuffer,
      int lhsPosition,
      int rhsPosition
  )
  {
    for (BufferComparator comparator : serdeHelperComparators) {
      final int cmp = comparator.compare(
          lhsBuffer,
          rhsBuffer,
          lhsPosition + Longs.BYTES,
          rhsPosition + Longs.BYTES
      );
      if (cmp != 0) {
        return cmp;
      }
    }

    return 0;
  }

  private static int compareDimsInBuffersForNullFudgeTimestampForPushDown(
      BufferComparator[] serdeHelperComparators,
      List<Boolean> needsReverses,
      int dimCount,
      ByteBuffer lhsBuffer,
      ByteBuffer rhsBuffer,
      int lhsPosition,
      int rhsPosition
  )
  {
    for (int i = 0; i < dimCount; i++) {
      final int cmp;
      if (needsReverses.get(i)) {
        cmp = serdeHelperComparators[i].compare(
            rhsBuffer,
            lhsBuffer,
            rhsPosition + Longs.BYTES,
            lhsPosition + Longs.BYTES
        );
      } else {
        cmp = serdeHelperComparators[i].compare(
            lhsBuffer,
            rhsBuffer,
            lhsPosition + Longs.BYTES,
            rhsPosition + Longs.BYTES
        );
      }
      if (cmp != 0) {
        return cmp;
      }
    }

    return 0;
  }
}<|MERGE_RESOLUTION|>--- conflicted
+++ resolved
@@ -1216,12 +1216,7 @@
           int aggIndex = OrderByColumnSpec.getAggIndexForOrderBy(orderSpec, Arrays.asList(aggregatorFactories));
           if (aggIndex >= 0) {
             final RowBasedKeySerdeHelper serdeHelper;
-<<<<<<< HEAD
-            final StringComparator cmp = orderSpec.getDimensionComparator();
-            final boolean cmpIsNumeric = cmp.equals(StringComparators.NUMERIC);
-=======
             final StringComparator stringComparator = orderSpec.getDimensionComparator();
->>>>>>> aa1249ad
             final String typeName = aggregatorFactories[aggIndex].getTypeName();
             final int aggOffset = aggregatorOffsets[aggIndex] - Ints.BYTES;
 
@@ -1399,51 +1394,6 @@
         boolean enableRuntimeDictionaryGeneration
     )
     {
-<<<<<<< HEAD
-      List<RowBasedKeySerdeHelper> helpers = new ArrayList<>();
-      int keyBufferPosition = 0;
-
-      for (int i = 0; i < valueTypes.size(); i++) {
-        final ValueType valType = valueTypes.get(i);
-        final String dimName = dimensions.get(i).getOutputName();
-        StringComparator cmp = DefaultLimitSpec.getComparatorForDimName(limitSpec, dimName);
-        final boolean cmpIsNumeric = cmp != null && cmp.equals(StringComparators.NUMERIC);
-
-        RowBasedKeySerdeHelper helper;
-        switch (valType) {
-          case STRING:
-            if (cmp == null) {
-              cmp = StringComparators.LEXICOGRAPHIC;
-            }
-            helper = new LimitPushDownStringRowBasedKeySerdeHelper(keyBufferPosition, cmp);
-            break;
-          case LONG:
-            if (cmp == null || cmpIsNumeric) {
-              helper = new LongRowBasedKeySerdeHelper(keyBufferPosition);
-            } else {
-              helper = new LimitPushDownLongRowBasedKeySerdeHelper(keyBufferPosition, cmp);
-            }
-            break;
-          case FLOAT:
-            if (cmp == null || cmpIsNumeric) {
-              helper = new FloatRowBasedKeySerdeHelper(keyBufferPosition);
-            } else {
-              helper = new LimitPushDownFloatRowBasedKeySerdeHelper(keyBufferPosition, cmp);
-            }
-            break;
-          case DOUBLE:
-            if (cmp == null || cmpIsNumeric) {
-              helper = new DoubleRowBasedKeySerdeHelper(keyBufferPosition);
-            } else {
-              helper = new LimitPushDownDoubleRowBasedKeySerdeHelper(keyBufferPosition, cmp);
-            }
-            break;
-          default:
-            throw new IAE("invalid type: %s", valType);
-        }
-        keyBufferPosition += helper.getKeyBufferValueSize();
-        helpers.add(helper);
-=======
       switch (valueType) {
         case STRING:
           if (enableRuntimeDictionaryGeneration) {
@@ -1465,7 +1415,6 @@
           return makeNumericSerdeHelper(valueType, keyBufferPosition, pushLimitDown, stringComparator);
         default:
           throw new IAE("invalid type: %s", valueType);
->>>>>>> aa1249ad
       }
     }
 
